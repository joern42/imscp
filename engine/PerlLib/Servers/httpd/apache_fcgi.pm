--- conflicted
+++ resolved
@@ -1445,15 +1445,9 @@
 
 	# panel sessions gc
 
-<<<<<<< HEAD
-	if(-d "$self::apacheConfig{'PHP_STARTER_DIR'}/master") {
-		unless (-f "$self::apacheConfig{'PHP_STARTER_DIR'}/master/php5/php.ini") {
-			error("$self::apacheConfig{'PHP_STARTER_DIR'}/master/php5/php.ini doesn't exist");
-=======
 	if(-d "$self->{'apacheConfig'}->{'PHP_STARTER_DIR'}/master") {
 		unless (-f "$self->{'apacheConfig'}->{'PHP_STARTER_DIR'}/master/php5/php.ini") {
-			error("$self->{'apacheConfig'}->{'PHP_STARTER_DIR'}/master/php5/php.ini doesn't exists");
->>>>>>> 21440674
+			error("$self->{'apacheConfig'}->{'PHP_STARTER_DIR'}/master/php5/php.ini doesn't exist");
 			return 1;
 		} else {
 			my $fileH = iMSCP::File->new('filename' => "$self->{'apacheConfig'}->{'PHP_STARTER_DIR'}/master/php5/php.ini");
@@ -1492,13 +1486,8 @@
 			my $max = 0;
 
 			for(@phpInis) {
-<<<<<<< HEAD
-				unless (-f "$self::apacheConfig{'PHP_STARTER_DIR'}/$dmn/$_/php.ini") {
-					error("File $self::apacheConfig{'PHP_STARTER_DIR'}/$dmn/$_/php.ini doesn't exist");
-=======
 				unless (-f "$self->{'apacheConfig'}->{'PHP_STARTER_DIR'}/$dmn/$_/php.ini") {
-					error("File $self->{'apacheConfig'}->{'PHP_STARTER_DIR'}/$dmn/$_/php.ini doesn't exists");
->>>>>>> 21440674
+					error("File $self->{'apacheConfig'}->{'PHP_STARTER_DIR'}/$dmn/$_/php.ini doesn't exist");
 					return $rs if $rs;
 				}
 
