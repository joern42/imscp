--- conflicted
+++ resolved
@@ -153,16 +153,10 @@
 {
 	my $self = $_[0];
 
-<<<<<<< HEAD
-	if (-f "$self->{'config'}->{'HTTPD_MODS_AVAILABLE_DIR'}/php_fpm_imscp.load") {
+	if (-l "$self->{'config'}->{'HTTPD_MODS_ENABLED_DIR'}/php_fpm_imscp.load") {
 		my $rs = $self->{'httpd'}->disableModules('php_fpm_imscp')
 		return $rs if $rs;
 	}
-=======
-	my $rs = $self->{'httpd'}->disableMod('php_fpm_imscp')
-		if -l "$self->{'config'}->{'APACHE_MODS_ENABLED_DIR'}/php_fpm_imscp.load";
-	return $rs if $rs;
->>>>>>> 6447d423
 
 	for ('php_fpm_imscp.conf', 'php_fpm_imscp.load') {
 		my $rs = iMSCP::File->new(
