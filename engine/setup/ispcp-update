#!/usr/bin/perl

# ispCP ω (OMEGA) a Virtual Hosting Control Panel
# Copyright (C) 2006-2010 by isp Control Panel - http://ispcp.net
#
# Version: $Id$
#
# The contents of this file are subject to the Mozilla Public License
# Version 1.1 (the "License"); you may not use this file except in
# compliance with the License. You may obtain a copy of the License at
# http://www.mozilla.org/MPL/
#
# Software distributed under the License is distributed on an "AS IS"
# basis, WITHOUT WARRANTY OF ANY KIND, either express or implied. See the
# License for the specific language governing rights and limitations
# under the License.
#
# The Original Code is "ispCP ω (OMEGA) a Virtual Hosting Control Panel".
#
# The Initial Developer of the Original Code is ispCP Team.
# Portions created by Initial Developer are Copyright (C) 2006-2010 by
# isp Control Panel. All Rights Reserved.
#
# The ispCP ω Home Page is:
#
#    http://isp-control.net
#

#
# Special note for the Dev Team:
#
# It is necessary for the error recovery and update procedure that the scripts
# are idempotent. This means if one run of the script is successful and it is
# called again, it does not demolish the installation or cause any harm on it.
# Just ensures that everything is the way it should be.
# If a call failed or was aborted half way for some reason, the next call should
# merely do the tasks left undone the first time (if any) and exit with a
# success status if everything is okay.
#
# This is an important point since the successful execution of the script should
# allow the user to generate configuration files related to services that were
# not activated during the prior pass (e.g. AWStats).
#

use strict;
use warnings;

# Hide the "used only once: possible typo" warnings
no warnings 'once';

use Term::ReadKey;
use Net::LibIDN ':all';
use File::MimeInfo::Magic;
use Term::ANSIColor qw(:constants colored);
$Term::ANSIColor::AUTORESET = 1;

use FindBin;
use lib "$FindBin::Bin/..";

require 'ispcp_common_code.pl';
require 'ispcp-setup-methods.pl';

# User entries
%main::ua = ();

# Re-assigned here to avoid 'used only once: possible typo warning'
$main::cfg_re = '^[ \t]*([\_A-Za-z0-9]+) *= *([^\n\r]*)[\n\r]';
@main::db_connect = ();
$main::db_host = undef;
$main::db_user = undef;
$main::db_name = undef;

#
## Subroutines - Begin
#

# Start the update process
sub update_startup {

	push_el(\@main::el, 'update_startup()', 'Starting...');

	# FIXME: PM Joxi
	if(-e '/tmp/ispcp-backup-all.lock') {
		exit_msg(1, 'Backup engine is currently running. Aborting...');
	}

	push_el(\@main::el, 'update_startup()', 'Ending...');

	0;
}

# Performs all update tasks
sub update_engine {

	push_el(\@main::el, 'update_engine()', 'Starting...');

	my $rs = undef;

	# User dialog
	user_dialog();

	system('clear');
	spacer();

	#
	## Stopping services - Begin
	#

	subtitle('Stopping Services: ');
	$rs = stop_services();
	print_status($rs, 'exit_on_error');

	#
	## Stopping services - End
	#

	#
	## Pre-installation hook - Begin
	#

	# Starting pre-installation script if exists
	if(-e "$main::cfg{'ROOT_DIR'}/engine/setup/preinst") {
		spacer();

		title('Starting dist maintainer pre-installation script');

		$rs = preinst('update');

		# The script should end up only if the maintainer
		# was set the exit status to 2
		exit_msg($rs) if ($rs == 2);
	}

	#
	## Pre-installation hook - End
	#

	spacer();

	#
	## IspCP main configuration file - Begin
	#

	title('ispCP main configuration file');

	# Loading old ispCP configuration file
	subtitle('Loading old ispCP configuration file');
	$rs = load_old_ispcp_cfg();
	print_status($rs, 'exit_on_error');

	# Update ispCP configuration file
	subtitle('Update ispCP configuration file:');
	$rs = update_ispcp_cfg();
	print_status($rs, 'exit_on_error');

	# Check configuration file
	subtitle('Check ispCP configuration file:');
	$rs = check_ispcp_cfg_file();
	$rs = 0 if($rs == -5);
	print_status($rs, 'exit_on_error');

	#
	## IspCP main configuration file - End
	#

	spacer();

	#
	## IspCP database - Begin
	#

	title('ispCP database');

	# Update ispCP database schema
	subtitle('Update ispCP database schema');
	$rs = update_database_schema();
	print_status($rs, 'exit_on_error');

	#
	## IspCP database - End
	#

	spacer();

	#
	## IspCP Services configuration files - Begin
	#

	title('Rebuilding all services configuration files');

	# Rebuilding all services configuration files
	rebuild_services_cfg();

	#
	## IspCP Services configuration files - End
	#

	spacer();

	#
	## IspCP gui configuration files - Begin
	#

	title('Rebuilding all GUI configuration files');

	# Rebuilding all GUI related configuration files
	rebuild_gui_cfg();

	#
	## IspCP gui configuration files - End
	#

	spacer();

	#
	## IspCP customers configuration files - Begin
	#

	title('Rebuilding all customers configuration files');
	subtitle('Please wait, this may take some time:');

	# First, we update old disabled domain style to new
	if($main::cfg{'BuildDate'} <= 20100228) {
		$rs = update_old_disabled_dmn_layout();
		# Acts only if action was failed
		print_status($rs, 'exit_on_error') if($rs != 0);
	}

	# Rebuilding all customers configuration files
	$rs = rebuild_customers_cfg();
	print_status($rs, 'exit_on_error');

	#
	## IspCP customers configuration files - End
	#

	spacer();

	#
	## IspCP files permissions - Begin
	#

	title('Set engine and GUI permissions');

	# Set engine and GUI permissions
	set_permissions();

	#
	## IspCP files permissions - End
	#

	spacer();

	#
	## Additional tasks - Begin
	#

	title('Additional tasks');

	# Additional tasks
	additional_tasks();

	#
	## Additional tasks - End
	#

<<<<<<< HEAD
	# Starting Post installation script if it exists
	if(-e "$main::cfg{'ROOT_DIR'}/engine/setup/postinst") {
		print STDOUT BOLD "\n\tStarting dist maintainer postinst script:\n\n";
		$rs = postinst('configure');
		exit_msg('Failed!', $rs) if($rs != 0);
	}

	# Starting services
	$print = 'Starting services:';
	print STDOUT "\n\t" . $print;
	$rs = start_services();
	exit_msg(str_to_right('[failed]', length($print)+11), $rs) if($rs != 0);
	print STDOUT BOLD GREEN str_to_right('[done]', length($print) + 11);

=======

	#
	## Post Installation hook - Begin
	#

	# Starting Post installation script if it exists
	if(-e "$main::cfg{'ROOT_DIR'}/engine/setup/postinst") {
		spacer();

		title('Starting dist maintainer post installation script');

		$rs = postinst('configure');

		# The script should end up only if the maintainer
		# was set the exit status to 2
		exit_msg($rs) if ($rs == 2);
	}

	#
	## Post Installation hook - End
	#

	spacer();

	#
	## Stating services - Begin
	#

	# Stating services
	subtitle('Starting services: ');
	$rs = start_services();
	print_status($rs, 'exit_on_error');

	#
	## Stating services - End
	#

>>>>>>> b9cc1adb
	push_el(\@main::el, 'update_engine()', 'Ending...');

	0;
}

# Shutdown update process
sub update_shutdown {

	push_el(\@main::el, 'update_shutdown()', 'Starting...');

	# Removes all's empty files in ispCP configuration directories
	my $rs = setup_cleanup();
	return $rs if($rs != 0);

	my $shut_down_message = colored(
		['bold underline'],
		"\n\n\tCongratulations, you updated ispCP " .
		"'$main::cfg{'Version'}' successfully!\n\n"
	);

	my $login_message =
		"\tType http://$main::cfg{'BASE_SERVER_VHOST'} into your browser to " .
		"log in\n\tto your panel.\n\n";

	print STDOUT $shut_down_message, $login_message;

	push_el(\@main::el, 'update_shutdown()', 'Ending...');

	0;
}

# User dialog
sub user_dialog {

	push_el(\@main::el, 'user_dialog()', 'Starting...');

	welcome_note();

	warn_msg();

	push_el(\@main::el, 'user_dialog()', 'Ending...');

	0;
}

# Welcome note
sub welcome_note {

	push_el(\@main::el, 'welcome_note()', 'Starting...');

	my $rdata = undef;

	# Clear screen
	system('clear');

	my $welcome = colored(['bold underline'],
		"\n\tWelcome to ispCP '$main::cfg{'Version'}' Update Dialog.\n\n");

	my $welcome_message =
		"\tThis program will update your current ispCP OMEGA installation on " .
		"this\n\tserver.\n\tPlease make sure you did a backup of all your " .
		"server data.\n\n";

	my $welcome_note = colored(['bold'], "\tNOTE:") .
		" During the migration process some or all services might require to\n".
		"\tbe shut down.\n\n";

	my $welcome_warning = colored(['bold yellow'], "\tWARNING:") .
		" Only services that are not marked with 'NO' in your ispcp.conf\n".
		"\tconfiguration file will be processed by this program.\n\n";

	print STDOUT $welcome, $welcome_message, $welcome_note, $welcome_warning;

	do {
		print STDOUT "\tDo you want to continue [Y/n]: ";
		chomp($rdata = readline \*STDIN);

	} while($rdata !~ /^(|y|n)$/i);

	exit 0 if($rdata =~ /^n$/i);

	push_el(\@main::el, 'welcome_note()', 'Ending...');

	0;
}

# Warn message
sub warn_msg {

	push_el(\@main::el, 'warn_msg()', 'Starting...');

	my $rdata = undef;

	my $warning = colored(['bold blue'], "\n\tNOTICE:") .
		" Make sure you have read and performed all steps from\n".
		"\tdocs/distro/INSTALL document (where distro is your linux " .
		"distribution).\n\n";

	system 'clear';

	print STDOUT $warning;

	do {

		if(defined $rdata && $rdata eq '?')	{
			print STDOUT "\n\tOptions:\n" .
  				"\t\ty : Continue the update\n" .
  				"\t\tn : Abort and exit\n" .
  				"\t\ts : Select specific tasks to perform " .
  				"(Not yet implemented)\n\n";
		}

		print STDOUT "\tDo you want to continue [Y/n/?]: ";

		chomp($rdata = readline \*STDIN);

	} while($rdata !~ /^(|n|y)$/i);

	exit 0 if($rdata =~ /^n$/i);

	push_el(\@main::el, 'warn_msg()', 'Ending...');

	0;
}

# Load old ispCP main configuration file
sub load_old_ispcp_cfg {

	push_el(\@main::el, 'load_old_ispcp_config()', 'Starting...');

	my ($rs, $old_ispcp_cfg_file) = (undef, '/etc/ispcp/ispcp.old.conf');

	if(-f '/usr/local/etc/ispcp/ispcp.old.conf') {
		$old_ispcp_cfg_file = '/usr/local/etc/ispcp/ispcp.old.conf';
	}

	if (get_conf($old_ispcp_cfg_file)) {

		do {
			print STDOUT "\tPlease enter path to your ispcp.old.conf " .
				"[/etc/ispcp/ispcp.old.conf]: ";

			chomp($old_ispcp_cfg_file = readline \*STDIN);

		} while (get_conf($old_ispcp_cfg_file));
	}

	$main::ua{'old_cfg_file'} = $old_ispcp_cfg_file;

	push_el(\@main::el, 'load_old_ispcp_config()', 'Ending...');

	0;
}

# Update ispCP main configuration file
sub update_ispcp_cfg {

	push_el(\@main::el, 'update_ispcp_config()', 'Starting...');

	my ($rs, $rdata) = (undef, undef);

	# Loading old ispCP configuration file as a string
	($rs, $rdata) = get_file($main::ua{'old_cfg_file'});
	return $rs if($rs != 0);

	# Loading new configuration from [/usr/local]/etc/ispcp/ispcp.conf
	$rs = get_conf();
	return $rs if($rs != 0);

	# For each cfg line
	foreach(map{$$_."\n"} \split(/\n/, $rdata))	{

		if(/$main::cfg_re/ && $1 !~ /^BuildDate|Version|CodeName$/) {

			# If the old configuration key still exists in the new file
			# and its value is different from existing
			if(defined($main::cfg{$1}) && $main::cfg{$1} ne $2 ) {

				# We restore old value
				$rs = set_conf_val($1, $2);
				return $rs if ($rs != 0);
			}
		}
	}

	# Store the updated configuration in /etc/ispcp/ispcp.conf and reload it
	# at the same time
	$rs = store_conf();
	return $rs if ($rs != 0);

	push_el(\@main::el, 'update_ispcp_config()', 'Ending...');

	0;
}

# Check for empty values in configuration file
#
# Only the configuration settings listed in the
# exception list can be empty.
#
# See main::cfg_recovery_process() for more
# information about the recovery procedure
#
sub check_ispcp_cfg_file {

	push_el(\@main::el, 'check_ispcp_cfg_file()', 'Starting...');

	my %exception = map {$_ => undef} qw(
		DATABASE_PASSWORD
		SECONDARY_DNS
		ISPCP_SUPPORT_SYSTEM_TARGET
		MYSQL_PREFIX_TYPE
		OTHER_ROOTKIT_LOG
	);

	my $empty_settings = [];

	foreach(sort keys %main::cfg) {
		if($main::cfg{$_} eq '' && !exists $exception{$_}) {
			push @$empty_settings, $_;
		}
	}

	# We switch to recovery process if one or more
	# settings were an empty value
	if (scalar @$empty_settings) {
		my  $rs = cfg_recovery_process($empty_settings);
		return $rs;
	}

	push_el(\@main::el, 'check_ispcp_cfg_file()', 'Ending...');

	0;
}

# Recovery process for ispCP cfg settings who's have empty value
#
# If a specific dialog function exists for handling the configuration
# setting, it is called. Otherwise, a error message is returned
# to the user and the program ends. If a configuration setting is
# not supported by the recovery process, those who were already
# corrected are registered before the program ends
#
# The user can also choose not to run the recovery process. In this
# case, the update process ends.
#
# @param ref to an array of ispCP setting names
#
sub cfg_recovery_process {

	push_el(\@main::el, 'check_ispcp_cfg_file()', 'Starting...');

	# Ref to an array of settings names that have a unallowed empty value
	my $settings = shift;

	my ($rs, $msg, $rdata, $warn_msg) = (undef, undef, undef, undef);

	# Map each setting to appropriate dialog subroutine and mainua key name
	# TODO: Add a trigger to check database connection if related setting values
	# are changed && add a subroutine for the 'BASE_SERVER_VHOST' to prevent
	# errors  if a dns file doesn't exist for him
	my $recovery_dispatcher = {
		DEFAULT_ADMIN_ADDRESS => [\&ask_admin_email, 'admin_email'],
		SERVER_HOSTNAME => [\&ask_hostname, 'hostname'],
		BASE_SERVER_IP => [\&ask_eth, 'eth_ip'],
		BASE_SERVER_VHOST => [\&ask_vhost, 'admin_vhost'],
		DATABASE_HOST => [\&ask_db_host, 'db_host'],
		DATABASE_NAME => [\&ask_db_name, 'db_name'],
		DATABASE_USER => [\&ask_db_user, 'db_user'],
		PHP_FASTCGI => [\&ask_fastcgi, 'php_fastcgi']
	};

	# If several parameters are set to an empty value, we ensure
	# that the user has installed ispCP by asking the question
	if(scalar(@$settings) >= 2) {

		print colored(['bold yellow'], "\n\n\tWARNING:").
			" Your ispCP configuration file has several settings set\n" .
			"\tto an empty value !\n";

		do {
			print STDOUT "\n\tAre you sure you have installed ispCP ? [Y/n]: ";
			chomp($rdata = readline \*STDIN);
		} while($rdata !~ /^(|y|n)$/i);

		$msg = colored(['bold blue'], "\n\tNOTICE:") .
			" The program will end now !\n" .
			"\tPlease, run '$main::cfg{'ROOT_DIR'}/engine/setup/ispcp-setup' instead !\n";

		($rdata !~ /^n$/i) or exit_msg(1, $msg);
	}

	print STDOUT colored(['bold yellow'], "\n\n\tWARNING:") .
		" Your ispCP configuration file is not valid!\n" .
		"\tThe program will switch to recovery mode now...\n";

	do {
		print STDOUT "\n\tDo you want to continue [Y/n]: ";
		chomp($rdata = readline \*STDIN);
	} while($rdata !~ /^(|y|n)$/i);

	# Exit with a notice message if the user choose
	# to abort the recovery process
	($rdata !~ /^n$/i) or exit_msg(1,
		colored(['bold blue'], "\n\tNOTICE:") .
		" The recovery process was aborted by user...\n"
	);

	# For each setting, calls the dialog subroutine if it is available,
	# OTHERWISE saves the values already changed and stops the program
	# with an specific message.
	foreach(@$settings) {

		# If the recovery process can handle the setting
		if (exists $recovery_dispatcher->{$_}) {

			# Call related dialog subroutine
			do {
				($rs, $warn_msg) = &{$recovery_dispatcher->{$_}[0]}();
				print STDERR $warn_msg if(defined($warn_msg) && $warn_msg ne '');
			} while($rs != 0);

			# Set the new configuration value
			$rs = set_conf_val($_, $main::ua{$recovery_dispatcher->{$_}[1]});
			return $rs if ($rs != 0);

			# Otherwise, the program will end here with an error message
		} else {

			# Store already changed values in ispcp.conf
			$rs = store_conf();
			return $rs if($rs != 0);
			
			# Updates the reference file if needed
			if($main::cfg_file ne $main::ua{'old_cfg_file'}) {
				$rs = sys_command_rs("$main::cfg{CMD_CP} -f $main::cfg_file $main::ua{'old_cfg_file'} ");
				return $rs if($rs != 0);
			}

			$msg = colored(['bold blue'], "\n\tNOTICE: ") .
				"The setting '$_' can't be handle by\n" .
				"\tthe recovery process!\n\n" .
				"\tPlease, set it manually in your $main::ua{'old_cfg_file'} and\n" .
				"\tre-run this script.\n\n" .
				"\tThe program will end now !\n";

			exit_msg(1, $msg);
		}
	}

	# Store new configuration settings values and reload it
	$rs = store_conf();
	return $rs if($rs != 0);

	# Updates the reference file if needed
	if($main::cfg_file ne $main::ua{'old_cfg_file'}) {
		$rs = sys_command_rs("$main::cfg{CMD_CP} -f $main::cfg_file $main::ua{'old_cfg_file'} ");
		return $rs if($rs != 0);
	}

	print STDOUT colored(['bold blue'], "\n\tNOTICE:") .
		" The recovery process was end successfully!\n" .
		"\tThe update process will continue normally now...\n\n";

	push_el(\@main::el, 'check_ispcp_cfg_file()', 'Ending...');

	-5;
}

# Update ispCP database schema
sub update_database_schema {

	push_el(\@main::el, 'update_database_schema()', 'Starting...');

	my ($rs, $cmd, $php, $rdata) = (undef, undef, undef, undef);

	# File preparation - Begin

	($rs, $rdata) = get_file("$main::cfg{'ROOT_DIR'}/engine/setup/updDB.php");
	return $rs if($rs != 0);

	if($rdata =~ s/{GUI_ROOT_DIR}/$main::cfg{'GUI_ROOT_DIR'}/) {

		# Saving the modified file
		$rs = save_file(
			"$main::cfg{'ROOT_DIR'}/engine/setup/updDB.php",
			$rdata
		);
		return $rs if($rs != 0);
	}

	# File preparation - End

	$main::db_pwd =~ s/([\'\"])/\\$1/g;

	$cmd = "
		$main::cfg{'CMD_PHP'} $main::cfg{'ROOT_DIR'}/engine/setup/updDB.php " .
		"&>/tmp/ispcp-update-database.log";

	$rs = sys_command_rs($cmd);
	return $rs if($rs !=0);

	push_el(\@main::el, 'update_database_schema()', 'Ending...');

	0;
}

# Rebuilding all services configuration files
sub rebuild_services_cfg {

	push_el(\@main::el, 'rebuild_services_config()', 'Starting...');

	my $rs = undef;

	subtitle('ispCP Crontab file:');
	$rs = setup_crontab();
	print_status($rs, 'exit_on_error');

	subtitle('ispCP BIND main configuration file:');
	$rs = setup_named();
	print_status($rs, 'exit_on_error');

	subtitle('ispCP PHP (fastCGI modules configuration):');
	$rs = setup_php();
	print_status($rs, 'exit_on_error');

	subtitle('ispCP Apache main vhost file:');
	$rs = setup_httpd_main_vhost();
	print_status($rs, 'exit_on_error');

	subtitle('ispCP Apache AWStats vhost file:');
	$rs = setup_awstats_vhost();
	print_status($rs, 'exit_on_error');

	subtitle('ispCP Postfix configuration files:');
	$rs = setup_mta();
	print_status($rs, 'exit_on_error');

	subtitle('ispCP Courier-Authentication:');
	$rs = setup_po();
	print_status($rs, 'exit_on_error');

	subtitle('ispCP ProFTPd configuration file:');
	$rs = setup_ftpd();
	print_status($rs, 'exit_on_error');

	subtitle('ispCP init scripts:');
	$rs = setup_ispcp_daemon_network();
	print_status($rs, 'exit_on_error');

	push_el(\@main::el, 'rebuild_services_config()', 'Ending...');

	0;
}

# Rebuilding all gui related configuration files
sub rebuild_gui_cfg {

	push_el(\@main::el, 'rebuild_gui_cfg()', 'Starting...');

	my $rs = undef;

	subtitle('ispCP GUI BIND configuration:');
	$rs = setup_gui_named();
	print_status($rs, 'exit_on_error');

	subtitle('ispCP GUI fastCGI/PHP configuration:');
	$rs = setup_gui_php();
	print_status($rs, 'exit_on_error');

	subtitle('ispCP GUI vhost file:');
	$rs = setup_gui_httpd();
	print_status($rs, 'exit_on_error');

	subtitle('ispCP PMA configuration file:');
	$rs = setup_gui_pma();
	print_status($rs, 'exit_on_error');

	push_el(\@main::el, 'rebuild_gui_cfg()', 'Ending...');

	0;
}

# Rebuilding all customers configuration files
sub rebuild_customers_cfg {

	push_el(\@main::el, 'rebuild_customers_cfg()', 'Starting...');

	my ($rs, $rdata) = (undef, undef);

	# First, we reset db connection
	$main::db = undef;

	# Sets the dsn
	@main::db_connect = (
		"DBI:mysql:$main::db_name:$main::db_host",
		$main::db_user,
		$main::db_pwd
	);

	my $tables = {
		domain => 'domain_status',
		domain_aliasses => 'alias_status',
		subdomain => 'subdomain_status',
		subdomain_alias => 'subdomain_alias_status',
		mail_users => 'status',
		htaccess => 'status',
		htaccess_groups => 'status',
		htaccess_users => 'status'
	};

	# Set status as 'change'
	while (my ($table, $field) = each %$tables) {
		($rs, $rdata) = doSQL(
			"
				UPDATE
					$table
				SET
					$field = 'change'
				WHERE
					($field = 'ok' OR $field = 'disabled') 
				;
			"
		);
		return $rs if ($rs != 0);
	}

	$main::db = undef;

	$rs = sys_command_rs(
		"perl $main::cfg{'ROOT_DIR'}/engine/ispcp-rqst-mngr " .
		"&>/tmp/ispcp-update-customers.log");
	return $rs if ($rs != 0);

	push_el(\@main::el, 'rebuild_customers_cfg()', 'Ending...');

	0;
}

# Run all update additional task such a rkhunter configuration
sub additional_tasks() {

	push_el(\@main::el, 'additional_tasks()', 'Starting...');

	subtitle('Rkhunter configuration:');
	my $rs = setup_rkhunter();
	print_status($rs, 'exit_on_error');

	subtitle('Log cleanup:');
	cleanup();
	print_status(0);

	push_el(\@main::el, 'additional_tasks()', 'Ending...');

	0;
}

# Set engine and gui permissions
# TODO: Move it into ispcp-setup-methods.pl and call it into ispcp-setup
sub set_permissions {

	push_el(\@main::el, 'set_permissions()', 'Starting...');

	my ($rs, $cmd) = (undef, undef);

	foreach(qw/engine gui/) {
		subtitle("Set $_ permissions:");

		$cmd =
			"$main::cfg{'CMD_SHELL'} " .
			"$main::cfg{'ROOT_DIR'}/engine/setup/set-$_-permissions.sh " .
			">> /tmp/ispcp-update-permissions.log 2>&1";

		$rs = sys_command_rs($cmd);
		print_status($rs, 'exit_on_error');
	}

	push_el(\@main::el, 'set_permissions()', 'Ending...');

	0;
}

# Update old disabled domain style to new
#
# This method is called only if the BuildDate of the current
# ispCP version installed is less than or equal to 20100228
# @Since 1.0.5
sub update_old_disabled_dmn_layout {

	push_el(\@main::el, 'update_old_disabled_dmn_layout()', 'Starting...');

	my ($rs, $rdata) = (undef, undef);

	my $httpd_uid = getpwnam $main::cfg{'APACHE_USER'};
	my $httpd_gid = getgrnam $main::cfg{'APACHE_GROUP'};
	my $log_file = '/tmp/ispcp-update-disabled_layout.log';

	my $dsd_dmn_skel_dir = "$main::cfg{'GUI_ROOT_DIR'}/domain_disable_page";

	# Find all domains disabled and update the layout
	# (eg /var/www/virtual/domain.tld.disabled)
	foreach(map{m@(.*\.disabled)$@} glob "$main::cfg{'APACHE_WWW_DIR'}/*") {

		#Disabling the DocumentRoot.
		#Here, we verify that it has not already been done to allow the error
		# recovery if the process fail
		if(-e "$_/htdocs" && !-e "$_/htdocs.disabled") {
			$rs = sys_command_rs(
				"$main::cfg{'CMD_MV'} $_/htdocs $_/htdocs.disabled &> $log_file"
			);
			return $rs if($rs != 0);
		}

		# Copy the directory that contain the layout for disabled domains
		$rs = sys_command_rs(
			"$main::cfg{CMD_CP} -TRfp $dsd_dmn_skel_dir $_/htdocs &> $log_file"
		);
		return $rs if($rs != 0);

		# Building the disabled page - Begin

		# Get toUnicode domain name
		my $unicode_dmn_name = undef;
		if(m@.*/(.*)\.disabled$@) {
			$unicode_dmn_name = idn_to_unicode($1, 'utf-8');
		} else {
			push_el(
				\@main::el,
				'update_old_disabled_dmn_layout()',
				"ERROR: Unable to retrieve the domain name from the path!"
			);

			return -1;
		}

		# Get the disabled raw page
		($rs, $rdata) = get_file("$_/htdocs/index.html");
		return $rs if ($rs != 0);

		# Prepare tags
		my %tag_hash = (
			'{DOMAIN_NAME}' => $unicode_dmn_name,
			'{BASE_SERVER_VHOST}' => $main::cfg{'BASE_SERVER_VHOST'}
		);

		# Replace tags
		($rs, $rdata) = prep_tpl(\%tag_hash, $rdata);
		return $rs if ($rs != 0);

		# Store the file with proper permissions
		$rs = store_file(
			"$_/htdocs/index.html",
			$rdata,
			$main::cfg{'APACHE_USER'},
			$main::cfg{'APACHE_GROUP'},
			0644
		);
		return $rs if ($rs != 0);

		# Building of the disabled page - End

		# Set permissions for the new DocumentRoot
		$rs = setfmode(
			"$_/htdocs",
			$main::cfg{'APACHE_USER'},
			$main::cfg{'APACHE_GROUP'},
			0755
		);
		return $rs if ($rs != 0);

		# Set permissions for htdocs/images directory
		$rs = setfmode(
			"$_/htdocs/images",
			$main::cfg{'APACHE_USER'},
			$main::cfg{'APACHE_GROUP'},
			0755
		);
		return $rs if ($rs != 0);

		# Set permissions for all files under .../htdocs/images
		chmod 0644, glob "$_/htdocs/images/*";
		chown $httpd_uid, $httpd_gid, glob "$_/htdocs/images/*";

		# Move (eg /var/www/virtual/domain.tld.disabled)
		# To (eg /var/www/virtual/domain.tld)
		if(m@(.*)\.disabled$@) {
			$rs = sys_command_rs(
				"$main::cfg{'CMD_MV'} $_ $1 &> $log_file"
			);
			return $rs if($rs != 0);
		} else {
			push_el(
				\@main::el,
				'update_old_disabled_dmn_layout()',
				"ERROR: Unable to retrieve the domain name path!"
			);

			return -1;
		}
	}

	push_el(\@main::el, 'update_old_disabled_dmn_layout()', 'Ending...');

	0;
}

# Cleanup
sub cleanup {
	
	push_el(\@main::el, 'cleanup()', 'Ending...');

	sys_command("$main::cfg{'CMD_RM'} -f /tmp/ispcp-update-*");

	push_el(\@main::el, 'cleanup()', 'Ending...');
}

#
## Subroutines - End
#

#
## Main
#

update_startup();
update_engine();
update_shutdown();

exit 0;<|MERGE_RESOLUTION|>--- conflicted
+++ resolved
@@ -264,23 +264,6 @@
 	## Additional tasks - End
 	#
 
-<<<<<<< HEAD
-	# Starting Post installation script if it exists
-	if(-e "$main::cfg{'ROOT_DIR'}/engine/setup/postinst") {
-		print STDOUT BOLD "\n\tStarting dist maintainer postinst script:\n\n";
-		$rs = postinst('configure');
-		exit_msg('Failed!', $rs) if($rs != 0);
-	}
-
-	# Starting services
-	$print = 'Starting services:';
-	print STDOUT "\n\t" . $print;
-	$rs = start_services();
-	exit_msg(str_to_right('[failed]', length($print)+11), $rs) if($rs != 0);
-	print STDOUT BOLD GREEN str_to_right('[done]', length($print) + 11);
-
-=======
-
 	#
 	## Post Installation hook - Begin
 	#
@@ -317,7 +300,6 @@
 	## Stating services - End
 	#
 
->>>>>>> b9cc1adb
 	push_el(\@main::el, 'update_engine()', 'Ending...');
 
 	0;
