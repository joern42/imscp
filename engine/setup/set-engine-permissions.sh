--- conflicted
+++ resolved
@@ -29,118 +29,42 @@
 #    http://isp-control.net
 #
 
-# read needed entries from ispcp.conf
-CONF_FILE="/etc/ispcp/ispcp.conf"
-if [ -f /usr/local/etc/ispcp/ispcp.conf ]
-then
-    CONF_FILE="/usr/local/etc/ispcp/ispcp.conf"
-fi
-for a in `grep -E '(APACHE_|ROOT_|MTA_MAILBOX_|^LOG_DIR|^DEBUG|^PHP_STARTER_DIR|^MR_LOCK|^CMD_)' ${CONF_FILE} | sed -e 's/ //g'`; do
-    export $a
-done
-
-#
-# fixing engine permissions;
-#
+. $(dirname "$0")/ispcp-permission-functions.sh
 
 echo -n "	Setting Engine Permissions: ";
-
 if [ $DEBUG -eq 1 ]; then
     echo	"";
 fi
 
-# Fix ispcp.conf perms
-if [ $DEBUG -eq 1 ]; then
-    echo -e "	ug+r,u+w,o+r $ROOT_USER:$APACHE_SUEXEC_USER_PREF$APACHE_SUEXEC_MIN_UID /etc/ispcp/ispcp.conf";
-else
-    echo -n ".";
-fi
-${CMD_CHOWN} $ROOT_USER:$APACHE_SUEXEC_USER_PREF$APACHE_SUEXEC_MIN_GID ${CONF_FILE}
-<<<<<<< HEAD
-${CMD_CHMOD} 0640 ${CONF_FILE}
-=======
-${CMD_CHMOD} 0644 ${CONF_FILE}
->>>>>>> 5c78d47f
-
-# Fix rkhunter.log perms
-if [ $DEBUG -eq 1 ]; then
-    echo -e "	ug+r,u+w,o-r $APACHE_SUEXEC_USER_PREF$APACHE_SUEXEC_MIN_UID:$ROOT_USER /var/log/rkhunter.log";
-else
-    echo -n ".";
+# ispcp.conf must be world readable because user "vmail" needs to access it.
+set_permissions "/etc/ispcp/ispcp.conf" $ROOT_USER $ROOT_GROUP 0644
+if [ -f /usr/local/etc/ispcp/ispcp.conf ]; then
+	set_permissions "/usr/local/etc/ispcp/ispcp.conf" \
+		$ROOT_USER $ROOT_GROUP 0644
 fi
 
-#chmod ug+r,u+w,o-r rkhunter.log
-if [ -f /var/log/rkhunter.log ]
-then
-	${CMD_CHOWN} $APACHE_SUEXEC_USER_PREF$APACHE_SUEXEC_MIN_UID:$ROOT_GROUP /var/log/rkhunter.log
+# The panel must be able to read rkhunter log to display it.
+if [ -f /var/log/rkhunter.log ]; then
+	set_permissions "/var/log/rkhunter.log" $PANEL_USER $ROOT_GROUP 640
 fi
 
-#
-# fixing engine permissions
-#
-if [ $DEBUG -eq 1 ]; then
-    find $ROOT_DIR/engine/ -print0 | xargs -0 ${CMD_CHMOD} -v 0700
-    find $ROOT_DIR/engine/ -print0 | xargs -0 ${CMD_CHOWN} -v $ROOT_USER:$ROOT_GROUP
+# Only root can run engine scripts
+recursive_set_permissions "$ROOT_DIR/engine" $ROOT_USER $ROOT_GROUP 0700 0700
+
+# Engine folder must be world-readable because "vmail" user must be able
+# to access its "messenger" subfolder.
+set_permissions "$ROOT_DIR/engine" $ROOT_USER $ROOT_GROUP 0755
+
+# Messenger script is run by user "vmail (the directory check is because it was
+# renamed to fix spelling at some point).
+if [ -d "$ROOT_DIR/engine/messenger" ]; then
+	recursive_set_permissions "$ROOT_DIR/engine/messenger" \
+		$MTA_MAILBOX_UID_NAME $MTA_MAILBOX_GID_NAME 0750 0550
 else
-    find $ROOT_DIR/engine/ -print0 | xargs -0 ${CMD_CHMOD} 0700
-    find $ROOT_DIR/engine/ -print0 | xargs -0 ${CMD_CHOWN} $ROOT_USER:$ROOT_GROUP
+	recursive_set_permissions "$ROOT_DIR/engine/messager" \
+		$MTA_MAILBOX_UID_NAME $MTA_MAILBOX_GID_NAME 0750 0550
 fi
+recursive_set_permissions "$LOG_DIR/ispcp-arpl-msgr" \
+	$MTA_MAILBOX_UID_NAME $MTA_MAILBOX_GID_NAME 0750 0640
 
-#
-# fixing engine folder permissions;
-#
-${CMD_CHMOD} 0755 $ROOT_DIR/engine;
-${CMD_CHOWN} $ROOT_USER:$ROOT_GROUP $ROOT_DIR/engine;
-
-#
-# fixing fcgi folder permissions in Centos;
-#
-${CMD_CHMOD} 0755 $PHP_STARTER_DIR/master;
-${CMD_CHOWN} $APACHE_SUEXEC_USER_PREF$APACHE_SUEXEC_MIN_UID:$APACHE_SUEXEC_USER_PREF$APACHE_SUEXEC_MIN_UID $PHP_STARTER_DIR/master;
-
-#
-# fixing messager permissions;
-#
-
-i="$ROOT_DIR/engine/messenger"
-
-if [ $DEBUG -eq 1 ]; then
-	echo "0700 $MTA_MAILBOX_UID_NAME:$MTA_MAILBOX_GID_NAME [$i]";
-else
-	echo -n ".";
-fi
-${CMD_CHMOD} -R 0700 $i;
-${CMD_CHOWN} -R $MTA_MAILBOX_UID_NAME:$MTA_MAILBOX_GID_NAME $i;
-
-
-#
-# fixing messager folder permissions;
-#
-i="$ROOT_DIR/engine/messenger"
-
-if [ $DEBUG -eq 1 ]; then
-	echo "0755 $ROOT_USER:$ROOT_GROUP folder [$i]";
-else
-	echo -n ".";
-fi
-
-${CMD_CHMOD} 0755 $i;
-${CMD_CHOWN} $ROOT_USER:$ROOT_GROUP $i;
-
-
-#
-# fixing messager log folder permissions;
-#
-i="${LOG_DIR}/ispcp-arpl-msgr"
-
-if [ $DEBUG -eq 1 ]; then
-	echo "0755 $MTA_MAILBOX_UID_NAME:$MTA_MAILBOX_GID_NAME folder [$i]";
-else
-	echo -n ".";
-fi
-
-${CMD_CHMOD} 0755 $i;
-${CMD_CHOWN} -R $MTA_MAILBOX_UID_NAME:$MTA_MAILBOX_GID_NAME $i;
-
-
-echo "done";+echo " done";