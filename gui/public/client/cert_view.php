<?php
/**
 * i-MSCP - internet Multi Server Control Panel
 *
 * This program is free software; you can redistribute it and/or
 * modify it under the terms of the GNU General Public License
 * as published by the Free Software Foundation; either version 2
 * of the License, or (at your option) any later version.
 *
 * This program is distributed in the hope that it will be useful,
 * but WITHOUT ANY WARRANTY; without even the implied warranty of
 * MERCHANTABILITY or FITNESS FOR A PARTICULAR PURPOSE.  See the
 * GNU General Public License for more details.
 *
 * You should have received a copy of the GNU General Public License
 * along with this program; if not, write to the Free Software
 * Foundation, Inc., 51 Franklin Street, Fifth Floor, Boston, MA  02110-1301, USA.
 *
 * @category    iMSCP
 * @package     iMSCP_Core
 * @subpackage  Client
 * @copyright   2010-2013 by i-MSCP team
 * @author		Daniel Andreca <sci2tech@gmail.com>
 * @author      iMSCP Team
 * @link        http://www.i-mscp.net i-MSCP Home Site
 * @license     http://www.gnu.org/licenses/gpl-2.0.txt GPL v2
 */

/****************************************************************************
 * Script functions
 */

/**
 * Get full name and owner id for the given domain entity.
 *
 * @param string $type Domain entity type to update (dmn, als,sub, alssub)
 * @param int $id Domain entity unique identifier
 * @return array
 */
function client_getFullName($type, $id) {
	switch ($type) {
		case 'dmn':
			$query = 'SELECT `domain_name` `name`, `domain_admin_id` FROM `domain` WHERE `domain_id` = ?';
			break;
		case 'als':
			$query = 'SELECT `alias_name` `name`, `domain_admin_id` FROM `domain_aliasses` LEFT JOIN `domain` USING(`domain_id`) WHERE `alias_id` = ?';
			break;
		case 'sub':
			$query = 'SELECT CONCAT(`subdomain_name`, \'.\', `domain_name`) `name`, `domain_admin_id` FROM `subdomain` LEFT JOIN `domain` USING(`domain_id`) WHERE `subdomain_id` = ?';
			break;
		default: // alssub
			$query = 'SELECT CONCAT(`subdomain_alias_name`, \'.\', `alias_name`) `name`, `domain_admin_id` FROM `subdomain_alias` LEFT JOIN `domain_aliasses` USING(`alias_id`) LEFT JOIN `domain` USING(`domain_id`) WHERE `subdomain_alias_id` = ?';
			break;
	}
	$stmt = exec_query($query, array($id));

	return array($stmt->fields['name'], $stmt->fields['domain_admin_id']);
}

/**
 * Update status for the given domain entity.
 *
 * @param string $type Domain entity type to update (dmn, als,sub, alssub)
 * @param int $id Domain entity unique identifier
 */
function client_updateEntityStatus($type, $id) {
	/** @var $cfg iMSCP_Config_Handler_File */
	$cfg = iMSCP_Registry::get('config');

	switch ($type) {
		case 'dmn':
			$query = 'UPDATE `domain` SET `domain_status` = ? WHERE `domain_id` = ?';
			break;
		case 'als':
			$query = 'UPDATE `domain_aliasses` SET `alias_status` = ? WHERE `alias_id` = ?';
			break;
		case 'sub':
			$query = 'UPDATE `subdomain` SET `subdomain_status` = ? WHERE `subdomain_id` = ?';
			break;
		default: // alssub
			$query = 'UPDATE `subdomain_alias` SET `subdomain_alias_status` = ? WHERE `subdomain_alias_id` = ?';
	}

	exec_query($query, array($cfg->ITEM_TOCHANGE_STATUS, $id));
}

/**
 * Generate page.
 *
 * @param iMSCP_pTemplate $tpl Template engine instance
 * @param int $id Domain entity unique identifier
 * @param string $type Domain entity type
 */
function client_generatePage($tpl, $id, $type) {
	/** @var $cfg iMSCP_Config_Handler_File */
	$cfg = iMSCP_Registry::get('config');

	list($name, $owner) = client_getFullName($type, $id);

	if ($owner !== $_SESSION['user_id']) {
		showBadRequestErrorPage();
	}

	if (isset($_POST['send']) && $cfg->ENABLE_SSL) {
		if ($_POST['pass'] != $_POST['pass_rep']) {
			set_page_message(tr('Passwords do not match.'), 'error');
		}

		if (!is_resource(@openssl_x509_read($_POST['cert_cert']))) {
			set_page_message(tr('Invalid certificate.'), 'error');
		}

		if (($k = @openssl_pkey_get_private(array($_POST['key_cert'], $_POST['pass']))) === false) {
			set_page_message(tr('Invalid key or password.'), 'error');
		}

		if ($k && @openssl_x509_check_private_key($_POST['cert_cert'], $k) !== true) {
			set_page_message(tr('Certificate doesn\'t match key.'), 'error');
		}

		if (!empty($_POST['ca_cert']) && !is_resource(@openssl_x509_read($_POST['ca_cert']))) {
			set_page_message(tr('Invalid intermediate certificate.'), 'error');
		}

		if (!Zend_Session::namespaceIsset('pageMessages')) {
			$query = 'DELETE FROM `ssl_certs` WHERE `type` = ? AND `id` = ?';
			exec_query($query, array($type, $id));

			$query = '
				INSERT INTO `ssl_certs` (
					`id`, `type`, `password`, `key`, `cert`, `ca_cert`, `status`
				) VALUES (
					?, ?, ?, ?, ?, ?, ?
				)
			';
			exec_query($query, array($id, $type, $_POST['pass'], $_POST['key_cert'], $_POST['cert_cert'], $_POST['ca_cert'], $cfg->ITEM_TOADD_STATUS));
			client_updateEntityStatus($type, $id);
			set_page_message(tr('Certificate successfully scheduled for addition or modification.'), 'success');
			write_log($_SESSION['user_logged'] . ': added new certificate for: ' . $name, E_USER_NOTICE);
			send_request();
		}
	} elseif (isset($_POST['delete'])) {
		$query = 'UPDATE `ssl_certs` SET `status` = ? WHERE `type` = ? AND `id` = ? ';
		exec_query($query, array($cfg->ITEM_TODELETE_STATUS, $type, $id));
		client_updateEntityStatus($type, $id);
		set_page_message(tr('Certificate successfully scheduled for deletion.'), 'success');
		write_log($_SESSION['user_logged'] . ': deleted certificate for: ' . $name, E_USER_NOTICE);
		send_request();
	}

	$query = 'SELECT * FROM `ssl_certs` WHERE `type` = ? AND `id` = ?';
	$stmt = exec_query($query, array($type, $id));

	if (!$stmt->rowCount()) {
		$tpl->assign('TR_DYNAMIC_TITLE', tr('Add SSL certificate'));

		if ($cfg->ENABLE_SSL) {
			$status = tr('No certificate found.');
		} else {
			set_page_message(tr('SSL feature is disabled. You cannot add / change certificates'), 'warning');
		}
	} else {
		if ($cfg->ENABLE_SSL) {
			$tpl->assign('TR_DYNAMIC_TITLE', tr('Edit SSL certificate'));
		} else {
			$tpl->assign('TR_DYNAMIC_TITLE', tr('View SSL certificate'));
			$tpl->assign('CERT_ENABLE', '');
		}

		if (in_array($stmt->fields['status'], array($cfg->ITEM_OK_STATUS, $cfg->ITEM_TODELETE_STATUS, $cfg->ITEM_TOADD_STATUS, $cfg->ITEM_TOCHANGE_STATUS))) {
			$status = translate_dmn_status($stmt->fields['status']);
		} else {
			$status = tr('Error') . ': ' . $stmt->fields['status'];
		}
	}

	if (isset($status)) {
		$tpl->assign(
			array(
				'DOMAIN_NAME'	=>	$name,
				'KEY_CERT'		=>	isset($_POST['send']) && isset($_POST['key_cert'])
										? $_POST['key_cert']
										: ($stmt->fields['key'] ? $stmt->fields['key'] : ''),
				'CERT'			=>	isset($_POST['send']) && isset($_POST['cert_cert'])
										? $_POST['cert_cert']
										: ($stmt->fields['cert'] ? $stmt->fields['cert'] : ''),
				'CA_CERT'		=>	isset($_POST['send']) && isset($_POST['ca_cert'])
										? $_POST['ca_cert']
										: ($stmt->fields['ca_cert'] ? $stmt->fields['ca_cert'] : ''),
				'STATUS'		=>	$status
			)
		);
	} else {
		redirectTo('domains_manage.php');
	}
}

/****************************************************************************
 * Main script
 */

// Include core library
require_once 'imscp-lib.php';

iMSCP_Events_Manager::getInstance()->dispatch(iMSCP_Events::onClientScriptStart);

check_login('user');

/** @var $cfg iMSCP_Config_Handler_File */
$cfg = iMSCP_Registry::get('config');

$tpl = new iMSCP_pTemplate();
$tpl->define_dynamic(
	array(
		'layout' => 'shared/layouts/ui.tpl',
		'page' => 'client/cert_view.tpl',
		'page_message' => 'layout',
		'cert_enable' => 'page'
	)
);

if (!isset($_GET['id']) || !isset($_GET['type']) || !in_array($_GET['type'], array('dmn', 'als', 'sub', 'alssub'))) {
	showBadRequestErrorPage();
} else {
	$id = intval($_GET['id']);
	$type = $_GET['type'];
}

$tpl->assign(
	array(
<<<<<<< HEAD
		'TR_PAGE_TITLE' => tr('Client / Domains / SSL Certificates'),
		'THEME_CHARSET' => tr('encoding'),
=======
		'TR_PAGE_TITLE' => tr('Client / Domains / SSL certificates'),
>>>>>>> 21440674
		'ISP_LOGO' => layout_getUserLogo(),
		'TR_CERTIFICATE_DATA' => tr('Certificate data'),
		'TR_CERT_FOR' => tr('Certificate for'),
		'TR_STATUS' => tr('Status'),
		'TR_PASSWORD' => tr('Password'),
		'TR_PASSWORD_REPEAT' => tr('Repeat password'),
		'TR_CERTIFICATE_KEY' => tr('Certificate key'),
		'TR_CERTIFICATE' => tr('Certificate'),
		'TR_INTERM_CERTIFICATE' => tr('Intermediate certificate'),
		'TR_DELETE' => tr('Delete'),
		'TR_SAVE' => tr('Save'),
		'TR_CANCEL' => tr('Cancel'),
		'ID' => $id,
		'TYPE' => $type
	)
);

generateNavigation($tpl);
client_generatePage($tpl, $id, $type);
generatePageMessage($tpl);

$tpl->parse('LAYOUT_CONTENT', 'page');

iMSCP_Events_Manager::getInstance()->dispatch(iMSCP_Events::onClientScriptEnd, array('templateEngine' => $tpl));

$tpl->prnt();

unsetMessages();<|MERGE_RESOLUTION|>--- conflicted
+++ resolved
@@ -228,12 +228,7 @@
 
 $tpl->assign(
 	array(
-<<<<<<< HEAD
 		'TR_PAGE_TITLE' => tr('Client / Domains / SSL Certificates'),
-		'THEME_CHARSET' => tr('encoding'),
-=======
-		'TR_PAGE_TITLE' => tr('Client / Domains / SSL certificates'),
->>>>>>> 21440674
 		'ISP_LOGO' => layout_getUserLogo(),
 		'TR_CERTIFICATE_DATA' => tr('Certificate data'),
 		'TR_CERT_FOR' => tr('Certificate for'),
