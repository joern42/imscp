--- conflicted
+++ resolved
@@ -178,12 +178,7 @@
 
 $tpl->assign(
 	array(
-<<<<<<< HEAD
 		'TR_PAGE_TITLE' => tr('Client / Databases / Overview / Update SQL User Password'),
-		'THEME_CHARSET' => tr('encoding'),
-=======
-		'TR_PAGE_TITLE' => tr('Client / Database / Overview / Update SQL User Password'),
->>>>>>> 21440674
 		'ISP_LOGO' => layout_getUserLogo()));
 
 $db_user_name = gen_page_data($tpl, $db_user_id);
