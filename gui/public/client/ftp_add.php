<?php
/**
 * i-MSCP - internet Multi Server Control Panel
 * Copyright (C) 2010-2013 by i-MSCP team
 *
 * This program is free software; you can redistribute it and/or
 * modify it under the terms of the GNU General Public License
 * as published by the Free Software Foundation; either version 2
 * of the License, or (at your option) any later version.
 *
 * This program is distributed in the hope that it will be useful,
 * but WITHOUT ANY WARRANTY; without even the implied warranty of
 * MERCHANTABILITY or FITNESS FOR A PARTICULAR PURPOSE.  See the
 * GNU General Public License for more details.
 *
 * You should have received a copy of the GNU General Public License
 * along with this program; if not, write to the Free Software
 * Foundation, Inc., 51 Franklin Street, Fifth Floor, Boston, MA  02110-1301, USA.
 *
 * @category    iMSCP
 * @package     iMSCP_Core
 * @subpackage  Client_Ftp
 * @copyright   2010-2013 by i-MSCP team
 * @author      Laurent Declercq <l.declercq@nuxwin.com>
 * @link        http://www.i-mscp.net i-MSCP Home Site
 * @license     http://www.gnu.org/licenses/gpl-2.0.txt GPL v2
 */

/***********************************************************************************************************************
 * Functions
 */

/**
 * Get domain list
 *
 * @param string $mainDmnName Customer main domain name
 * @param string $mainDmnId Customer main domain id
 * @param string $dmnType Domain type (dmn|sub|als|alssub) for which list must be generated
 * @return array Domain list
 */
function ftp_getDomainList($mainDmnName, $mainDmnId, $dmnType = 'dmn')
{
	$dmnList = array();

	switch ($dmnType) {
		case 'dmn':
			$dmnList = array(
				array(
					'domain_id' => $mainDmnId,
					'domain_name' => $mainDmnName
				)
			);
			break;
		case 'sub':
			$query = "
				SELECT
					CONCAT(`subdomain_name`, '.', '$mainDmnName') AS `name`
				FROM
					`subdomain`
				WHERE
					`domain_id` = ?
				AND
					`subdomain_status` = ?
			";
			break;
		case 'als':
			$query = "
				SELECT
					`alias_name` AS `name`
				FROM
					`domain_aliasses`
				WHERE
					`domain_id` = ?
				AND
					`alias_status` = ?
			";
			break;
		case 'alssub':
			$query = "
				SELECT
					CONCAT(`t2`.`subdomain_alias_name`, '.', `t1`.`alias_name`) AS `name`
				FROM
					`domain_aliasses` AS `t1`
				INNER JOIN
					`subdomain_alias` AS `t2` ON(`t2`.`alias_id` = `t1`.`alias_id`)
				WHERE
					`t1`.domain_id = ?
				AND
					`t2`.`subdomain_alias_status` = ?
			";
			break;
		default:
			showBadRequestErrorPage();
	}

	if (isset($query)) {
		/** @var $cfg iMSCP_Config_Handler_File */
		$cfg = iMSCP_Registry::get('config');

		$stmt = exec_query($query, array($mainDmnId, $cfg->ITEM_OK_STATUS));

		if (!$stmt->rowCount()) {
			showBadRequestErrorPage();
		} else {
			while (!$stmt->EOF) {
				$dmnList[] = array(
					'domain_name_val' => $stmt->fields['name'],
					'domain_name' => idn_to_utf8($stmt->fields['name'])
				);

				$stmt->moveNext();
			}
		}
	}

	return $dmnList;
}

/**
 * Generate domain type list
 *
 * @throws iMSCP_Exception
 * @param int $mainDmnId Customer main domain id
 * @param iMSCP_pTemplate $tpl
 * @return void
 */
function ftp_generateDomainTypeList($mainDmnId, $tpl)
{
	$query = "
		SELECT
			count(`t2`.`subdomain_id`) AS `sub_count`, count(`t3`.`alias_id`) AS `als_count`,
			count(`t4`.`subdomain_alias_id`) AS `alssub_count`
		FROM
			`domain` AS `t1`
		LEFT JOIN
			`subdomain` AS `t2` ON(`t2`.`domain_id` = `t1`.`domain_id`)
		LEFT JOIN
			`domain_aliasses` AS `t3` ON(`t3`.`domain_id` = `t1`.`domain_id`)
		LEFT JOIN
			`subdomain_alias` AS `t4` ON(`t4`.`alias_id` = `t3`.`alias_id`)
		WHERE
			`t1`.`domain_id` = ?
	";
	$stmt = exec_query($query, $mainDmnId);

	/** @var $cfg iMSCP_Config_Handler_File */
	$cfg = iMSCP_Registry::get('config');
	$selected = $cfg->HTML_SELECTED;
	$dmns = array(
		array('count' => '1', 'type' => 'dmn', 'tr' => tr('Domain')),
		array('count' => $stmt->fields['sub_count'], 'type' => 'sub', 'tr' => tr('Subdomain')),
		array('count' => $stmt->fields['als_count'], 'type' => 'als', 'tr' => tr('Domain alias')),
		array('count' => $stmt->fields['alssub_count'], 'type' => 'alssub', 'tr' => tr('Subdomain alias'))
	);

	foreach ($dmns as $dmn) {
		if ($dmn['count']) {
			$tpl->assign(
				array(
					'DOMAIN_TYPE' => tohtml($dmn['type']),
					'DOMAIN_TYPE_SELECTED' => (isset($_POST['domain_type']) && $_POST['domain_type'] == $dmn['type'])
						? $selected : ($dmn['type'] == 'dmn') ? $selected : '',
					'TR_DOMAIN_TYPE' => $dmn['tr']
				)
			);

			$tpl->parse('DOMAIN_TYPES', '.domain_types');
		}
	}
}

/**
 * Generate page data
 *
 * @param string $mainDmn Customer main domain name
 * @param string $mainDmnId Customer main domain id
 * @param iMSCP_pTemplate $tpl
 * @return void
 */
function ftp_generatePageData($mainDmn, $mainDmnId, $tpl)
{
	$tpl->assign(
		array(
			'USERNAME' => isset($_POST['username']) ? tohtml(clean_input($_POST['username'])) : '',
			'PASSWORD' => isset($_POST['password']) ? tohtml(clean_input($_POST['password'])) : '',
			'PASSWORD_REPEAT' => isset($_POST['password_repeat']) ? tohtml(clean_input($_POST['password_repeat'])) : '',
			'HOME_DIR' => isset($_POST['home_dir']) ? tohtml(clean_input($_POST['home_dir'])) : '/'
		)
	);

	ftp_generateDomainTypeList($mainDmnId, $tpl);

	/** @var $cfg iMSCP_Config_Handler_File */
	$cfg = iMSCP_Registry::get('config');

	$dmnList = ftp_getDomainList(
		$mainDmn, $mainDmnId, isset($_POST['domain_type']) ? clean_input($_POST['domain_type']) : 'dmn'
	);

	foreach ($dmnList as $dmn) {
		$tpl->assign(
			array(
				'DOMAIN_NAME_VAL' => tohtml($dmn['domain_name']),
				'DOMAIN_NAME' => tohtml(idn_to_utf8($dmn['domain_name'])),
				'DOMAIN_NAME_SELECTED' => (isset($_POST['domain_name']) && $_POST['domain_name'] == $dmn['domain_name'])
					? $cfg->HTML_SELECTED : ''
			)
		);

		$tpl->parse('DOMAIN_LIST', '.domain_list');
	}
}

/**
 * Add Ftp account
 *
 * @throws iMSCP_Exception_Database
 * @param string $mainDmnName Customer main domain
 * @return bool TRUE on success, FALSE otherwise
 */
function ftp_addAccount($mainDmnName)
{
	$ret = true;

	if (
		isset($_POST['domain_type']) && isset($_POST['username']) && isset($_POST['domain_name']) &&
		isset($_POST['password']) && isset($_POST['password_repeat']) && isset($_POST['home_dir'])
	) {
		$username = clean_input($_POST['username']);
		$dmnName = clean_input($_POST['domain_name']);
		$passwd = clean_input($_POST['password']);
		$passwdRepeat = clean_input($_POST['password_repeat']);
		$homeDir = clean_input($_POST['home_dir']);

		if (!validates_username($username)) {
			set_page_message(tr("Incorrect username length or syntax."), 'error');
			$ret = false;
		}

		if ($passwd !== $passwdRepeat) {
			set_page_message(tr("Passwords do not match"), 'error');
			$ret = false;
		} elseif (!checkPasswordSyntax($passwd)) {
			$ret = false;
		}

		// Check for home directory existence
		if ($homeDir != '/' && $homeDir != '') {

			// Strip possible double-slashes
			$homeDir = str_replace('//', '/', $homeDir);

			// Check for updirs '..'
			if (strpos($homeDir, '..') !== false) {
				set_page_message(tr('Invalid home directory.'), 'error');
				$ret = false;
			}

			if ($ret) {
				$vfs = new iMSCP_VirtualFileSystem($mainDmnName);

				if (!$vfs->exists($homeDir)) {
					set_page_message(tr("Home directory '%s' doesn't exist", $homeDir), 'error');
					$ret = false;
				}
			}
		}

		if ($ret) {
			// Check that the customer is the owner of the domain for which the ftp Account is added
			if (!customerHasDomain($dmnName, $_SESSION['user_id'])) {
				showBadRequestErrorPage();
			}

			/** @var $cfg iMSCP_Config_Handler_File */
			$cfg = iMSCP_Registry::get('config');

			$userid = $username . $cfg->FTP_USERNAME_SEPARATOR . decode_idna($dmnName);
			$encryptedPassword = cryptPasswordWithSalt($passwd);
			$shell = $cfg->CMD_SHELL;
			$homeDir = rtrim(str_replace('//', '/', $cfg->FTP_HOMEDIR . '/' . $mainDmnName . '/' . $homeDir), '/');

			// Retrieve customer uid/gid
			$query = '
				SELECT
					`t1`.`admin_name`, `t1`.`admin_sys_uid`, `t1`.`admin_sys_gid`, `t2`.`domain_disk_limit`,
					count(`t3`.`name`) AS `quota_entry`
				FROM
					`admin` AS `t1`
				LEFT JOIN
					`domain` AS `t2` ON (`t2`.`domain_admin_id` = `t1`.`admin_id` )
				LEFT JOIN
					`quotalimits` AS `t3` ON (`t3`.`name` = `t1`.`admin_name` )
				WHERE
					`t1`.`admin_id` = ?
			';
			$stmt = exec_query($query, $_SESSION['user_id']);

			$groupName = $stmt->fields['admin_name'];
			$uid = $stmt->fields['admin_sys_uid'];
			$gid = $stmt->fields['admin_sys_gid'];
			$diskspaceLimit = $stmt->fields['domain_disk_limit'];
			$quotaEntriesExist = ($stmt->fields['quota_entry']) ? true : false;

			iMSCP_Events_Manager::getInstance()->dispatch(
				iMSCP_Events::onBeforeAddFtp,
				array(
					'ftpUserId' => $userid,
					'ftpPassword' => $encryptedPassword,
					'ftpRawPassword' => $passwd,
					'ftpUserUid' => $uid,
					'ftpUserGid' => $gid,
					'ftpUserShell' => $shell,
					'ftpUserHome' => $homeDir
				)
			);

			/** @var $db iMSCP_Database */
			$db = iMSCP_Registry::get('db');

			try {
				$db->beginTransaction();

				// Add ftp user
				$query = "
					INSERT INTO `ftp_users` (
						`userid`, `admin_id`, `passwd`, `rawpasswd`, `uid`, `gid`, `shell`, `homedir`
					) VALUES (
						?, ?, ?, ?, ?, ?, ?, ?
					)
				";
				exec_query(
					$query,
					array($userid, $_SESSION['user_id'], $encryptedPassword, $passwd, $uid, $gid, $shell, $homeDir)
				);

				$query = "SELECT `members` FROM `ftp_group` WHERE `groupname` = ? LIMIT 1";
				$stmt = exec_query($query, $groupName);

				// Ftp group
				if (!$stmt->rowCount()) {
					$query = "INSERT INTO `ftp_group` (`groupname`, `gid`, `members`) VALUES (?, ?, ?)";
					exec_query($query, array($groupName, $gid, $userid));
				} else {
					$query = "UPDATE `ftp_group` SET `members` = ? WHERE `groupname` = ?";
					exec_query($query, array("{$stmt->fields['members']},$userid", $groupName));
				}

				// Quota limit
				if (!$quotaEntriesExist) {
					$query = "
						INSERT INTO `quotalimits` (
							`name`, `quota_type`, `per_session`, `limit_type`, `bytes_in_avail`, `bytes_out_avail`,
							`bytes_xfer_avail`, `files_in_avail`, `files_out_avail`, `files_xfer_avail`
						) VALUES (
							?, ?, ?, ?, ?, ?, ?, ?, ?, ?
						)
					";
					exec_query(
						$query,
						array($groupName, 'group', 'false', 'hard', $diskspaceLimit * 1024 * 1024, 0, 0, 0, 0, 0));
				}

				$db->commit();
			} catch (iMSCP_Exception_Database $e) {
				$db->rollBack();

				if($e->getCode() == 23000) {
					set_page_message(tr('Ftp account with same username already exists.'), 'error');
					$ret = false;
				} else {
					throw new iMSCP_Exception_Database($e->getMessage(), $e->getQuery(), $e->getCode(), $e);
				}
			}

			if($ret) {
				iMSCP_Events_Manager::getInstance()->dispatch(
					iMSCP_Events::onAfterAddFtp,
					array(
						'ftpUserId' => $userid,
						'ftpPassword' => $encryptedPassword,
						'ftpRawPassword' => $passwd,
						'ftpUserUid' => $uid,
						'ftpUserGid' => $gid,
						'ftpUserShell' => $shell,
						'ftpUserHome' => $homeDir
					)
				);

				write_log(sprintf("%s added Ftp account: %s", $_SESSION['user_logged'], $userid), E_USER_NOTICE);
				set_page_message(tr('FTP account successfully added.'), 'success');
			}
		}
	} else {
		showBadRequestErrorPage();
	}

	return $ret;
}

/***********************************************************************************************************************
 * Main
 */

// Include core library
require_once 'imscp-lib.php';

iMSCP_Events_Manager::getInstance()->dispatch(iMSCP_Events::onClientScriptStart);

check_login('user');

customerHasFeature('ftp') or showBadRequestErrorPage();

$mainDmnProps = get_domain_default_props($_SESSION['user_id']);
$mainDmnId = $mainDmnProps['domain_id'];
$mainDmnName = $mainDmnProps['domain_name'];
$ftpAccountLimit = $mainDmnProps['domain_ftpacc_limit'];

if (is_xhr() && isset($_POST['domain_type'])) {
	echo json_encode(ftp_getDomainList($mainDmnName, $mainDmnId, clean_input($_POST['domain_type'])));
	exit;
} elseif (!empty($_POST)) {
	// Check for ftp account limit (only on new account submission to avoid too many query each time the page
	// is displayed
	$nbFtpAccounts = get_customer_running_ftp_acc_cnt($_SESSION['user_id']);

	if ($ftpAccountLimit && $nbFtpAccounts >= $ftpAccountLimit) {
		set_page_message(tr('FTP account limit reached.'), 'error');
		redirectTo('ftp_accounts.php');
	}

	if (ftp_addAccount($mainDmnName)) {
		redirectTo('ftp_accounts.php');
	}
}

/** @var $cfg iMSCP_Config_Handler_File */
$cfg = iMSCP_Registry::get('config');

$tpl = new iMSCP_pTemplate();
$tpl->define_dynamic(
	array(
		'layout' => 'shared/layouts/ui.tpl',
		'page' => 'client/ftp_add.tpl',
		'page_message' => 'layout',
		'domain_list' => 'page',
		'domain_types' => 'page'
	)
);

$tpl->assign(
	array(
<<<<<<< HEAD
		'TR_PAGE_TITLE' => tr('Client / FTP / Add FTP Account'),
		'THEME_CHARSET' => tr('encoding'),
=======
		'TR_PAGE_TITLE' => tr('Client / Ftp / Add Ftp Account'),
>>>>>>> 21440674
		'ISP_LOGO' => layout_getUserLogo(),
		'TR_FTP_ACCOUNT_DATA' => tr('Ftp account data'),
		'TR_DOMAIN_TYPE_LABEL' => tr('Domain type'),
		'TR_USERNAME' => tr('Username'),
		'FTP_USERNAME_SEPARATOR' => $cfg->FTP_USERNAME_SEPARATOR,
		'TR_PASSWORD' => tr('Password'),
		'TR_PASSWORD_REPEAT' => tr('Repeat password'),
		'TR_HOME_DIR' => tr('Home directory'),
		'TR_CHOOSE_DIR' => tr('Choose dir'),
		'TR_ADD' => tr('Add'),
		'TR_CANCEL' => tr('Cancel')
	)
);

ftp_generatePageData($mainDmnName, $mainDmnId, $tpl);
generateNavigation($tpl);
generatePageMessage($tpl);

$tpl->parse('LAYOUT_CONTENT', 'page');

iMSCP_Events_Manager::getInstance()->dispatch(iMSCP_Events::onClientScriptEnd, array('templateEngine' => $tpl));

$tpl->prnt();

unsetMessages();<|MERGE_RESOLUTION|>--- conflicted
+++ resolved
@@ -450,12 +450,7 @@
 
 $tpl->assign(
 	array(
-<<<<<<< HEAD
 		'TR_PAGE_TITLE' => tr('Client / FTP / Add FTP Account'),
-		'THEME_CHARSET' => tr('encoding'),
-=======
-		'TR_PAGE_TITLE' => tr('Client / Ftp / Add Ftp Account'),
->>>>>>> 21440674
 		'ISP_LOGO' => layout_getUserLogo(),
 		'TR_FTP_ACCOUNT_DATA' => tr('Ftp account data'),
 		'TR_DOMAIN_TYPE_LABEL' => tr('Domain type'),
