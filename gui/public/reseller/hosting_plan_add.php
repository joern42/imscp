--- conflicted
+++ resolved
@@ -532,12 +532,7 @@
 
 	$tpl->assign(
 		array(
-<<<<<<< HEAD
 			'TR_PAGE_TITLE' => tr('Reseller / Hosting Plans / Add Hosting Plan'),
-			'THEME_CHARSET' => tr('encoding'),
-=======
-			'TR_PAGE_TITLE' => tr('Reseller / Hosting Plan / Add Hosting Plan'),
->>>>>>> 21440674
 			'ISP_LOGO' => layout_getUserLogo(),
 
 			'TR_HOSTING_PLAN_PROPS' => tr('Hosting plan properties'),
