--- conflicted
+++ resolved
@@ -390,10 +390,10 @@
     update_reseller_c_props(get_reseller_id($domain_id));
 
     if ($action == 'disable') {
-        write_log("$user_logged: suspended domain: $domain_name", E_USER_NOTICE);
+        write_log("$user_logged: suspended domain: $domain_name");
         $_SESSION['user_disabled'] = 1;
     } else if ($action == 'enable') {
-        write_log("$user_logged: enabled domain: $domain_name", E_USER_NOTICE);
+        write_log("$user_logged: enabled domain: $domain_name");
         $_SESSION['user_enabled'] = 1;
     } else {
         return;
@@ -567,7 +567,7 @@
     $query = "DELETE FROM `user_gui_props` WHERE `user_id` = ?";
 
     exec_query($query, $domain_admin_id);
-    write_log($_SESSION['user_logged'] . ': deletes domain ' . $domain_name, E_USER_NOTICE);
+    write_log($_SESSION['user_logged'] . ': deletes domain ' . $domain_name);
 
     if(isset($reseller_id)) {
         update_reseller_c_props($reseller_id);
@@ -1083,7 +1083,7 @@
     if ($rs->rowCount() == 0 || $rs->rowCount() > 1) {
         write_log(
             'TRAFFIC WARNING: ' . $rs->fields['domain_name'] .
-            ' manages incorrect number of domains: ' . $rs->rowCount(), E_USER_WARNING
+            ' manages incorrect number of domains: ' . $rs->rowCount()
         );
 
         return array('n/a', 0, 0, 0, 0, 0, 0, 0, 0, 0);
@@ -1213,22 +1213,15 @@
  * Writes a log message in the database and sends it to the administrator by email.
  *
  * @param string $msg Message to log
-<<<<<<< HEAD
- * @param int $logLevel Log level
-=======
  * @param int $level Log level
->>>>>>> 719ffd91
  * @return void
  */
-function write_log($msg, $logLevel = E_USER_WARNING)
+function write_log($msg, $level = E_USER_WARNING)
 {
      /** @var $cfg iMSCP_Config_Handler_File */
     $cfg = iMSCP_Registry::get('config');
 
-<<<<<<< HEAD
-=======
 	$logLevel = isset($cfg->LOG_LEVEL) ? $cfg->LOG_LEVEL : E_USER_WARNING;
->>>>>>> 719ffd91
     $clientIp = (isset($_SERVER['REMOTE_ADDR'])) ?$_SERVER['REMOTE_ADDR'] : 'unknown';
 
     $msg = replace_html($msg . '<br /><small>User IP: ' . $clientIp . '</small>',
@@ -1248,19 +1241,11 @@
         $subject = "i-MSCP $version on $hostname ($baseServerIp)";
 
 
-<<<<<<< HEAD
-		if($logLevel == E_USER_NOTICE) {
-			$severity = 'Notice (You can ignore this message)';
-		} elseif($logLevel == E_USER_WARNING) {
-			$severity = 'Warning';
-		} elseif($logLevel == E_USER_ERROR) {
-=======
 		if($level == E_USER_NOTICE) {
 			$severity = 'Notice (You can ignore this message)';
 		} elseif($level == E_USER_WARNING) {
 			$severity = 'Warning';
 		} elseif($level == E_USER_ERROR) {
->>>>>>> 719ffd91
 			$severity = 'Error';
 		} else {
 			$severity = 'Unknown';
@@ -1371,7 +1356,7 @@
     $from_name = tohtml($from_name);
 
     write_log("$admin_login: Auto Add User To: |$name <$uemail>|, From: " .
-              "|$from_name <$from_email>|, Status: |$mail_status|!", E_USER_NOTICE);
+              "|$from_name <$from_email>|, Status: |$mail_status|!");
 }
 
 /************************************************************************************
