--- conflicted
+++ resolved
@@ -1118,13 +1118,16 @@
 			"
 		);
 	}
-<<<<<<< HEAD
-	/**
+
+		/**
          * Feature php.ini
+		 * 
          */
-        protected function _databaseUpdate_79(){
-                $dbName = iMSCP_Registry::get('config')->DATABASE_NAME;
-                return array(
+        protected function _databaseUpdate_79()
+		{
+			$dbName = iMSCP_Registry::get('config')->DATABASE_NAME;
+
+			return array(
 			"INSERT INTO `config` (`name`,`value`) VALUES ('PHPINI_ALLOW_URL_FOPEN', 'off')",
 			"INSERT INTO `config` (`name`,`value`) VALUES ('PHPINI_DISPLAY_ERRORS', 'off')",
                         "INSERT INTO `config` (`name`,`value`) VALUES ('PHPINI_REGISTER_GLOBALS', 'off')",
@@ -1135,6 +1138,7 @@
                         "INSERT INTO `config` (`name`,`value`) VALUES ('PHPINI_MAX_EXECUTION_TIME', '30')",
                         "INSERT INTO `config` (`name`,`value`) VALUES ('PHPINI_ERROR_REPORTING', 'E_ALL ^ (E_NOTICE | E_WARNING)')",
                         "INSERT INTO `config` (`name`,`value`) VALUES ('PHPINI_DISABLE_FUNCTIONS', 'show_source,system,shell_exec,passthru,exec,phpinfo,shell,symlink')",
+					
 			"ALTER TABLE `reseller_props` ADD `php_ini_system` VARCHAR(15) NOT NULL DEFAULT 'no'",
                         "ALTER TABLE `reseller_props` ADD `php_ini_al_disable_functions` VARCHAR(15) NOT NULL DEFAULT 'no'",
                         "ALTER TABLE `reseller_props` ADD `php_ini_al_allow_url_fopen` VARCHAR(15) NOT NULL DEFAULT 'no'",
@@ -1145,6 +1149,7 @@
                         "ALTER TABLE `reseller_props` ADD `php_ini_max_max_execution_time` int(11) NOT NULL DEFAULT '0'",
                         "ALTER TABLE `reseller_props` ADD `php_ini_max_max_input_time` int(11) NOT NULL DEFAULT '0'",
                         "ALTER TABLE `reseller_props` ADD `php_ini_max_memory_limit` int(11) NOT NULL DEFAULT '0'",
+					
 			"CREATE TABLE IF NOT EXISTS `php_ini` (
 			  `ID` int(11) NOT NULL AUTO_INCREMENT,
 			  `domain_id` int(10) NOT NULL,
@@ -1161,6 +1166,7 @@
 			  `memory_limit` int(11) NOT NULL DEFAULT '128',
 			  PRIMARY KEY (`ID`)
 			) ENGINE=InnoDB  DEFAULT CHARSET=utf8 COLLATE=utf8_unicode_ci;",
+	
 			"ALTER TABLE `domain` ADD `phpini_perm_system` VARCHAR( 20 ) NOT NULL DEFAULT 'no',
 				ADD `phpini_perm_register_globals` VARCHAR( 20 ) NOT NULL DEFAULT 'no',
 				ADD `phpini_perm_allow_url_fopen` VARCHAR( 20 ) NOT NULL DEFAULT 'no',
@@ -1169,6 +1175,4 @@
 			);
 	}
 
-=======
->>>>>>> 638ed931
 }