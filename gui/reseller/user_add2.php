<?php
/**
 * i-MSCP a internet Multi Server Control Panel
 *
 * @copyright 	2001-2006 by moleSoftware GmbH
 * @copyright 	2006-2010 by ispCP | http://isp-control.net
 * @copyright 	2010 by i-msCP | http://i-mscp.net
 * @version 	SVN: $Id$
 * @link 		http://i-mscp.net
 * @author 		ispCP Team
 * @author		i-MSCP Team
 *
 * @license
 * The contents of this file are subject to the Mozilla Public License
 * Version 1.1 (the "License"); you may not use this file except in
 * compliance with the License. You may obtain a copy of the License at
 * http://www.mozilla.org/MPL/
 *
 * Software distributed under the License is distributed on an "AS IS"
 * basis, WITHOUT WARRANTY OF ANY KIND, either express or implied. See the
 * License for the specific language governing rights and limitations
 * under the License.
 *
 * The Original Code is "VHCS - Virtual Hosting Control System".
 *
 * The Initial Developer of the Original Code is moleSoftware GmbH.
 * Portions created by Initial Developer are Copyright (C) 2001-2006
 * by moleSoftware GmbH. All Rights Reserved.
 * Portions created by the ispCP Team are Copyright (C) 2006-2010 by
 * isp Control Panel. All Rights Reserved.
 * Portions created by the i-MSCP Team are Copyright (C) 2010 by
 * i-MSCP a internet Multi Server Control Panel. All Rights Reserved.
 */

require '../include/imscp-lib.php';

check_login(__FILE__);

/**
 * @var $cfg iMSCP_Config_Handler_File
 */
$cfg = iMSCP_Registry::get('Config');

$tpl = new iMSCP_pTemplate();
$tpl->define_dynamic('page', $cfg->RESELLER_TEMPLATE_PATH . '/user_add2.tpl');
$tpl->define_dynamic('page_message', 'page');
$tpl->define_dynamic('logged_from', 'page');
$tpl->define_dynamic('subdomain_add', 'page');
$tpl->define_dynamic('alias_add', 'page');
$tpl->define_dynamic('mail_add', 'page');
$tpl->define_dynamic('ftp_add', 'page');
$tpl->define_dynamic('sql_db_add', 'page');
$tpl->define_dynamic('sql_user_add', 'page');
$tpl->define_dynamic('t_software_support', 'page');

// check if we have only hosting plans for admins - reseller should not edit them
if (isset($cfg->HOSTING_PLANS_LEVEL)
	&& $cfg->HOSTING_PLANS_LEVEL === 'admin') {
	user_goto('users.php?psi=last');
}

$tpl->assign(
	array(
			'TR_CLIENT_CHANGE_PERSONAL_DATA_PAGE_TITLE' => tr('i-MSCP - User/Add user(step2)'),
			'THEME_COLOR_PATH'							=> "../themes/{$cfg->USER_INITIAL_THEME}",
			'THEME_CHARSET'								=> tr('encoding'),
			'ISP_LOGO'									=> get_logo($_SESSION['user_id'])
	)
);

/*
 * static page messages.
 */

gen_reseller_mainmenu($tpl, $cfg->RESELLER_TEMPLATE_PATH . '/main_menu_users_manage.tpl');
gen_reseller_menu($tpl, $cfg->RESELLER_TEMPLATE_PATH . '/menu_users_manage.tpl');

gen_logged_from($tpl);

$tpl->assign(
<<<<<<< HEAD
		array(
			'TR_ADD_USER'					=> tr('Add user'),
			'TR_HOSTING_PLAN_PROPERTIES'	=> tr('Hosting plan properties'),
			'TR_TEMPLATE_NAME'				=> tr('Template name'),
			'TR_MAX_DOMAIN'					=> tr('Max domains<br><i>(-1 disabled, 0 unlimited)</i>'),
			'TR_MAX_SUBDOMAIN'				=> tr('Max subdomains<br><i>(-1 disabled, 0 unlimited)</i>'),
			'TR_MAX_DOMAIN_ALIAS'			=> tr('Max aliases<br><i>(-1 disabled, 0 unlimited)</i>'),
			'TR_MAX_MAIL_COUNT'				=> tr('Mail accounts limit<br><i>(-1 disabled, 0 unlimited)</i>'),
			'TR_MAX_FTP'					=> tr('FTP accounts limit<br><i>(-1 disabled, 0 unlimited)</i>'),
			'TR_MAX_SQL_DB'					=> tr('SQL databases limit<br><i>(-1 disabled, 0 unlimited)</i>'),
			'TR_MAX_SQL_USERS'				=> tr('SQL users limit<br><i>(-1 disabled, 0 unlimited)</i>'),
			'TR_MAX_TRAFFIC'				=> tr('Traffic limit [MB]<br><i>(0 unlimited)</i>'),
			'TR_MAX_DISK_USAGE'				=> tr('Disk limit [MB]<br><i>(0 unlimited)</i>'),
			'TR_PHP'						=> tr('PHP'),
			'TR_CGI'						=> tr('CGI / Perl'),
			'TR_BACKUP'						=> tr('Backup'),
			'TR_BACKUP_DOMAIN'				=> tr('Domain'),
			'TR_BACKUP_SQL'					=> tr('SQL'),
			'TR_BACKUP_FULL'				=> tr('Full'),
			'TR_BACKUP_NO'					=> tr('No'),
			'TR_DNS'						=> tr('Manual DNS support (EXPERIMENTAL)'),
			'TR_YES'						=> tr('yes'),
			'TR_NO'							=> tr('no'),
			'TR_NEXT_STEP'					=> tr('Next step'),
			'TR_APACHE_LOGS'				=> tr('Apache logs'),
			'TR_AWSTATS'					=> tr('Awstats'),
			'TR_SOFTWARE_SUPP'				=> tr('i-MSCP application installer')
		)
=======
	array(
		'TR_ADD_USER'					=> tr('Add user'),
		'TR_HOSTING_PLAN_PROPERTIES'	=> tr('Hosting plan properties'),
		'TR_TEMPLATE_NAME'				=> tr('Template name'),
		'TR_MAX_DOMAIN'					=> tr('Max domains<br><i>(-1 disabled, 0 unlimited)</i>'),
		'TR_MAX_SUBDOMAIN'				=> tr('Max subdomains<br><i>(-1 disabled, 0 unlimited)</i>'),
		'TR_MAX_DOMAIN_ALIAS'			=> tr('Max aliases<br><i>(-1 disabled, 0 unlimited)</i>'),
		'TR_MAX_MAIL_COUNT'				=> tr('Mail accounts limit<br><i>(-1 disabled, 0 unlimited)</i>'),
		'TR_MAX_FTP'					=> tr('FTP accounts limit<br><i>(-1 disabled, 0 unlimited)</i>'),
		'TR_MAX_SQL_DB'					=> tr('SQL databases limit<br><i>(-1 disabled, 0 unlimited)</i>'),
		'TR_MAX_SQL_USERS'				=> tr('SQL users limit<br><i>(-1 disabled, 0 unlimited)</i>'),
		'TR_MAX_TRAFFIC'				=> tr('Traffic limit [MB]<br><i>(0 unlimited)</i>'),
		'TR_MAX_DISK_USAGE'				=> tr('Disk limit [MB]<br><i>(0 unlimited)</i>'),
		'TR_PHP'						=> tr('PHP'),
		'TR_CGI'						=> tr('CGI / Perl'),
		'TR_BACKUP'						=> tr('Backup'),
		'TR_BACKUP_DOMAIN'				=> tr('Domain'),
		'TR_BACKUP_SQL'					=> tr('SQL'),
		'TR_BACKUP_FULL'				=> tr('Full'),
		'TR_BACKUP_NO'					=> tr('No'),
		'TR_DNS'						=> tr('Manual DNS support (EXPERIMENTAL)'),
		'TR_YES'						=> tr('yes'),
		'TR_NO'							=> tr('no'),
		'TR_NEXT_STEP'					=> tr('Next step'),
		'TR_APACHE_LOGS'				=> tr('Apache logs'),
		'TR_AWSTATS'					=> tr('Awstats')
	)
>>>>>>> a8fd14fe
);

if (!get_pageone_param()) {
	set_page_message(tr("Domain data has been altered. Please enter again"));
	unset_messages();
	user_goto('user_add1.php');
}

if (isset($_POST['uaction']) && ("user_add2_nxt" === $_POST['uaction']) && (!isset($_SESSION['step_one']))) {
	if (check_user_data($tpl)) {
		$_SESSION["step_two_data"] = "$dmn_name;0;";
		$_SESSION["ch_hpprops"] = "$hp_php;$hp_cgi;$hp_sub;$hp_als;$hp_mail;$hp_ftp;$hp_sql_db;$hp_sql_user;$hp_traff;$hp_disk;$hp_backup;$hp_dns;$hp_allowsoftware";

		if (reseller_limits_check($sql, $ehp_error, $_SESSION['user_id'], 0, $_SESSION["ch_hpprops"])) {
			user_goto('user_add3.php');
		}
	}
} else {
	unset($_SESSION['step_one']);
	global $dmn_chp;
	get_hp_data($dmn_chp, $_SESSION['user_id']);
	$tpl->assign('MESSAGE', '');
}

get_init_au2_page($tpl);
get_reseller_software_permission (&$tpl,&$sql,$_SESSION['user_id']);
gen_page_message($tpl);

list($rsub_max, $rals_max, $rmail_max, $rftp_max, $rsql_db_max, $rsql_user_max) = check_reseller_permissions(
	$_SESSION['user_id'], 'all_permissions'
);

if ($rsub_max == "-1") $tpl->assign('ALIAS_ADD', '');
if ($rals_max == "-1") $tpl->assign('SUBDOMAIN_ADD', '');
if ($rmail_max == "-1") $tpl->assign('MAIL_ADD', '');
if ($rftp_max == "-1") $tpl->assign('FTP_ADD', '');
if ($rsql_db_max == "-1") $tpl->assign('SQL_DB_ADD', '');
if ($rsql_user_max == "-1") $tpl->assign('SQL_USER_ADD', '');

$tpl->parse('PAGE', 'page');
$tpl->prnt();

if ($cfg->DUMP_GUI_DEBUG) {
	dump_gui_debug();
}

// Function declaration

/**
 * get param of previous page
 */
function get_pageone_param() {

	global $dmn_name, $dmn_expire, $neverexpire, $dmn_chp;

	if (isset($_SESSION['dmn_name'])) {
		$dmn_name = $_SESSION['dmn_name'];
		$dmn_expire = $_SESSION['dmn_expire'];
        $neverexpire = $_SESSION['neverexpire'];
		$dmn_chp = $_SESSION['dmn_tpl'];
	} else {
		return false;
	}

	return true;
}

/**
 * Show page with initial data fields
 */
<<<<<<< HEAD
function get_init_au2_page(&$tpl) {
	global $hp_name, $hp_php, $hp_cgi;
	global $hp_sub, $hp_als, $hp_mail;
	global $hp_ftp, $hp_sql_db, $hp_sql_user;
	global $hp_traff, $hp_disk, $hp_backup, $hp_dns, $hp_allowsoftware;
=======
function get_init_au2_page($tpl) {

	global $hp_name, $hp_php, $hp_cgi, $hp_sub, $hp_als, $hp_mail, $hp_ftp, $hp_sql_db, $hp_sql_user, $hp_traff,
		$hp_disk, $hp_backup, $hp_dns;
>>>>>>> a8fd14fe

	/**
	 * @var $cfg iMSCP_Config_Handler_File
	 */
	$cfg = iMSCP_Registry::get('Config');

	$tpl->assign(
<<<<<<< HEAD
			array(
				'VL_TEMPLATE_NAME'	=> tohtml($hp_name),
				'MAX_DMN_CNT'		=> '',
				'MAX_SUBDMN_CNT'	=> $hp_sub,
				'MAX_DMN_ALIAS_CNT'	=> $hp_als,
				'MAX_MAIL_CNT'		=> $hp_mail,
				'MAX_FTP_CNT'		=> $hp_ftp,
				'MAX_SQL_CNT'		=> $hp_sql_db,
				'VL_MAX_SQL_USERS'	=> $hp_sql_user,
				'VL_MAX_TRAFFIC'	=> $hp_traff,
				'VL_MAX_DISK_USAGE'	=> $hp_disk,
				'VL_PHPY'			=> ($hp_php === '_yes_') ? $cfg->HTML_CHECKED : '',
				'VL_PHPN'			=> ($hp_php === '_no_') ? $cfg->HTML_CHECKED : '',
				'VL_CGIY'			=> ($hp_cgi === '_yes_') ? $cfg->HTML_CHECKED : '',
				'VL_CGIN'			=> ($hp_cgi === '_no_') ? $cfg->HTML_CHECKED : '',
				'VL_BACKUPD'		=> ($hp_backup === '_dmn_') ? $cfg->HTML_CHECKED : '',
				'VL_BACKUPS'		=> ($hp_backup === '_sql_') ? $cfg->HTML_CHECKED : '',
				'VL_BACKUPF'		=> ($hp_backup === '_full_') ? $cfg->HTML_CHECKED : '',
				'VL_BACKUPN'		=> ($hp_backup === '_no_') ? $cfg->HTML_CHECKED : '',
				'VL_DNSY'			=> ($hp_dns === '_yes_') ? $cfg->HTML_CHECKED : '',
				'VL_DNSN'			=> ($hp_dns === '_no_') ? $cfg->HTML_CHECKED : '',
				'VL_SOFTWAREY'		=> ($hp_allowsoftware === '_yes_') ? $cfg->HTML_CHECKED : '',
				'VL_SOFTWAREN'		=> ($hp_allowsoftware === '_no_') ? $cfg->HTML_CHECKED : ''
			)
=======
		array(
			'VL_TEMPLATE_NAME'	=> tohtml($hp_name),
			'MAX_DMN_CNT'		=> '',
			'MAX_SUBDMN_CNT'	=> $hp_sub,
			'MAX_DMN_ALIAS_CNT'	=> $hp_als,
			'MAX_MAIL_CNT'		=> $hp_mail,
			'MAX_FTP_CNT'		=> $hp_ftp,
			'MAX_SQL_CNT'		=> $hp_sql_db,
			'VL_MAX_SQL_USERS'	=> $hp_sql_user,
			'VL_MAX_TRAFFIC'	=> $hp_traff,
			'VL_MAX_DISK_USAGE'	=> $hp_disk,
			'VL_PHPY'			=> ($hp_php === '_yes_') ? $cfg->HTML_CHECKED : '',
			'VL_PHPN'			=> ($hp_php === '_no_') ? $cfg->HTML_CHECKED : '',
			'VL_CGIY'			=> ($hp_cgi === '_yes_') ? $cfg->HTML_CHECKED : '',
			'VL_CGIN'			=> ($hp_cgi === '_no_') ? $cfg->HTML_CHECKED : '',
			'VL_BACKUPD'		=> ($hp_backup === '_dmn_') ? $cfg->HTML_CHECKED : '',
			'VL_BACKUPS'		=> ($hp_backup === '_sql_') ? $cfg->HTML_CHECKED : '',
			'VL_BACKUPF'		=> ($hp_backup === '_full_') ? $cfg->HTML_CHECKED : '',
			'VL_BACKUPN'		=> ($hp_backup === '_no_') ? $cfg->HTML_CHECKED : '',
			'VL_DNSY'			=> ($hp_dns === '_yes_') ? $cfg->HTML_CHECKED : '',
			'VL_DNSN'			=> ($hp_dns === '_no_') ? $cfg->HTML_CHECKED : ''
		)
>>>>>>> a8fd14fe
	);
}

/**
 * Get data for hosting plan
 */
function get_hp_data($hpid, $admin_id) {
<<<<<<< HEAD
	global $hp_name, $hp_php, $hp_cgi;
	global $hp_sub, $hp_als, $hp_mail;
	global $hp_ftp, $hp_sql_db, $hp_sql_user;
	global $hp_traff, $hp_disk, $hp_backup, $hp_dns, $hp_allowsoftware;
=======
>>>>>>> a8fd14fe

	global $hp_name, $hp_php, $hp_cgi, $hp_sub, $hp_als, $hp_mail, $hp_ftp, $hp_sql_db, $hp_sql_user, $hp_traff,
		$hp_disk, $hp_backup, $hp_dns;

	/**
	 * @var $sql iMSCP_Database
	 */
	$sql = iMSCP_Registry::get('Db');

	$query = "SELECT `name`, `props` FROM `hosting_plans` WHERE `reseller_id` = ? AND `id` = ?";

	$res = exec_query($sql, $query, array($admin_id, $hpid));

	if (0 !== $res->rowCount()) {
		$data = $res->fetchRow();

		$props = $data['props'];

<<<<<<< HEAD
		list($hp_php, $hp_cgi, $hp_sub, $hp_als, $hp_mail, $hp_ftp, $hp_sql_db,
			$hp_sql_user, $hp_traff, $hp_disk, $hp_backup, $hp_dns, $hp_allowsoftware) = explode(";", $props);
=======
		list(
			$hp_php, $hp_cgi, $hp_sub, $hp_als, $hp_mail, $hp_ftp, $hp_sql_db, $hp_sql_user, $hp_traff, $hp_disk,
			$hp_backup, $hp_dns) = explode(';', $props);
>>>>>>> a8fd14fe

		$hp_name = $data['name'];
	} else {
			$hp_name = 'Custom';
			$hp_php = '_no_';
			$hp_cgi = '_no_';
			$hp_sub = '';
			$hp_als = '';
			$hp_mail = '';
			$hp_ftp = '';
			$hp_sql_db = '';
			$hp_sql_user = '';
			$hp_traff = '';
			$hp_disk = '';
			$hp_backup = '_no_';
			$hp_dns = '_no_';
			$hp_allowsoftware = '_no_';
	}
} // End of get_hp_data()

/**
 * Check validity of input data
 */
<<<<<<< HEAD
function check_user_data(&$tpl) {
	global $hp_name, $hp_php, $hp_cgi;
	global $hp_sub, $hp_als, $hp_mail;
	global $hp_ftp, $hp_sql_db, $hp_sql_user;
	global $hp_traff, $hp_disk, $hp_dmn, $hp_backup, $hp_dns;
	global $dmn_chp, $hp_allowsoftware;
=======
function check_user_data($tpl) {

	global $hp_name, $hp_php, $hp_cgi, $hp_sub, $hp_als, $hp_mail, $hp_ftp, $hp_sql_db, $hp_sql_user, $hp_traff,
		$hp_disk, $hp_dmn, $hp_backup, $hp_dns;
>>>>>>> a8fd14fe

	//$sql = iMSCP_Registry::get('Db');

	$ehp_error = array();

	// Get data for fields from previous page
	if (isset($_POST['template'])) {
		$hp_name = $_POST['template'];
	}

	if (isset($_POST['nreseller_max_domain_cnt'])) {
		$hp_dmn = clean_input($_POST['nreseller_max_domain_cnt']);
	}

	if (isset($_POST['nreseller_max_subdomain_cnt'])) {
		$hp_sub = clean_input($_POST['nreseller_max_subdomain_cnt']);
	}

	if (isset($_POST['nreseller_max_alias_cnt'])) {
		$hp_als = clean_input($_POST['nreseller_max_alias_cnt']);
	}

	if (isset($_POST['nreseller_max_mail_cnt'])) {
		$hp_mail = clean_input($_POST['nreseller_max_mail_cnt']);
	}

	if (isset($_POST['nreseller_max_ftp_cnt']) || $hp_ftp == -1) {
		$hp_ftp = clean_input($_POST['nreseller_max_ftp_cnt']);
	}

	if (isset($_POST['nreseller_max_sql_db_cnt'])) {
		$hp_sql_db = clean_input($_POST['nreseller_max_sql_db_cnt']);
	}

	if (isset($_POST['nreseller_max_sql_user_cnt'])) {
		$hp_sql_user = clean_input($_POST['nreseller_max_sql_user_cnt']);
	}

	if (isset($_POST['nreseller_max_traffic'])) {
		$hp_traff = clean_input($_POST['nreseller_max_traffic']);
	}

	if (isset($_POST['nreseller_max_disk'])) {
		$hp_disk = clean_input($_POST['nreseller_max_disk']);
	}

	if (isset($_POST['php'])) {
		$hp_php = $_POST['php'];
	}

	if (isset($_POST['cgi'])) {
		$hp_cgi = $_POST['cgi'];
	}

	if (isset($_POST['backup'])) {
		$hp_backup = $_POST['backup'];
	}

	if (isset($_POST['dns'])) {
		$hp_dns = $_POST['dns'];
	}
	
	if (isset($_POST['software_allowed'])) {
		$hp_allowsoftware = $_POST['software_allowed'];
	}

	// Begin checking...
	list(
		$rsub_max, $rals_max, $rmail_max, $rftp_max, $rsql_db_max, $rsql_user_max) = check_reseller_permissions(
		$_SESSION['user_id'], 'all_permissions'
	);

	if ($rsub_max == "-1") {
		$hp_sub = "-1";
	} elseif (!imscp_limit_check($hp_sub, -1)) {
		$ehp_error[] = tr('Incorrect subdomains limit!');
	}

	if ($rals_max == "-1") {
		$hp_als = "-1";
	} elseif (!imscp_limit_check($hp_als, -1)) {
		$ehp_error[] = tr('Incorrect aliases limit!');
	}

	if ($rmail_max == "-1") {
		$hp_mail = "-1";
	} elseif (!imscp_limit_check($hp_mail, -1)) {
		$ehp_error[] = tr('Incorrect mail accounts limit!');
	}

	if ($rftp_max == "-1") {
		$hp_ftp = "-1";
	} elseif (!imscp_limit_check($hp_ftp, -1)) {
		$ehp_error[] = tr('Incorrect FTP accounts limit!');
	}

	if ($rsql_db_max == "-1") {
		$hp_sql_db = "-1";
	} elseif (!imscp_limit_check($hp_sql_db, -1)) {
		$ehp_error[] = tr('Incorrect SQL databases limit!');
	} else if ($hp_sql_user != -1 && $hp_sql_db == -1) {
		$ehp_error[] = tr('SQL users limit is <i>disabled</i>!');
	}

	if ($rsql_user_max == "-1") {
		$hp_sql_user = "-1";
	} elseif (!imscp_limit_check($hp_sql_user, -1)) {
		$ehp_error[] = tr('Incorrect SQL users limit!');
	} else if ($hp_sql_user == -1 && $hp_sql_db != -1) {
		$ehp_error[] = tr('SQL databases limit is not <i>disabled</i>!');
	}

	if (!imscp_limit_check($hp_traff, null)) {
		$ehp_error[] = tr('Incorrect traffic limit!');
	}

	if (!imscp_limit_check($hp_disk, null)) {
		$ehp_error[] = tr('Incorrect disk quota limit!');
	}
	
	if ($hp_php == "_no_" && $hp_allowsoftware == "_yes_") {
		$ehp_error[] = tr('The i-MSCP application installer needs PHP to enable it!');
	}

	if (empty($ehp_error) && empty($_SESSION['user_page_message'])) {
		$tpl->assign('MESSAGE', '');
		// send data through session
		return true;
	} else {
		set_page_message(format_message($ehp_error));
		return false;
	}
} // End of check_user_data()

/**
 * Check if hosting plan with this name already exists!
 */
function check_hosting_plan_name($admin_id) {

	global $hp_name;

	/**
	 * @var $sql iMSCP_Database
	 */
	$sql = iMSCP_Registry::get('Db');

	$query = "SELECT `id` FROM `hosting_plans` WHERE `name` = ? AND `reseller_id` = ?";
	$res = exec_query($sql, $query, array($hp_name, $admin_id));

	if ($res->rowCount() !== 0) {
		return false;
	}

	return true;
} // End of check_hosting_plan_name()<|MERGE_RESOLUTION|>--- conflicted
+++ resolved
@@ -78,7 +78,6 @@
 gen_logged_from($tpl);
 
 $tpl->assign(
-<<<<<<< HEAD
 		array(
 			'TR_ADD_USER'					=> tr('Add user'),
 			'TR_HOSTING_PLAN_PROPERTIES'	=> tr('Hosting plan properties'),
@@ -107,35 +106,6 @@
 			'TR_AWSTATS'					=> tr('Awstats'),
 			'TR_SOFTWARE_SUPP'				=> tr('i-MSCP application installer')
 		)
-=======
-	array(
-		'TR_ADD_USER'					=> tr('Add user'),
-		'TR_HOSTING_PLAN_PROPERTIES'	=> tr('Hosting plan properties'),
-		'TR_TEMPLATE_NAME'				=> tr('Template name'),
-		'TR_MAX_DOMAIN'					=> tr('Max domains<br><i>(-1 disabled, 0 unlimited)</i>'),
-		'TR_MAX_SUBDOMAIN'				=> tr('Max subdomains<br><i>(-1 disabled, 0 unlimited)</i>'),
-		'TR_MAX_DOMAIN_ALIAS'			=> tr('Max aliases<br><i>(-1 disabled, 0 unlimited)</i>'),
-		'TR_MAX_MAIL_COUNT'				=> tr('Mail accounts limit<br><i>(-1 disabled, 0 unlimited)</i>'),
-		'TR_MAX_FTP'					=> tr('FTP accounts limit<br><i>(-1 disabled, 0 unlimited)</i>'),
-		'TR_MAX_SQL_DB'					=> tr('SQL databases limit<br><i>(-1 disabled, 0 unlimited)</i>'),
-		'TR_MAX_SQL_USERS'				=> tr('SQL users limit<br><i>(-1 disabled, 0 unlimited)</i>'),
-		'TR_MAX_TRAFFIC'				=> tr('Traffic limit [MB]<br><i>(0 unlimited)</i>'),
-		'TR_MAX_DISK_USAGE'				=> tr('Disk limit [MB]<br><i>(0 unlimited)</i>'),
-		'TR_PHP'						=> tr('PHP'),
-		'TR_CGI'						=> tr('CGI / Perl'),
-		'TR_BACKUP'						=> tr('Backup'),
-		'TR_BACKUP_DOMAIN'				=> tr('Domain'),
-		'TR_BACKUP_SQL'					=> tr('SQL'),
-		'TR_BACKUP_FULL'				=> tr('Full'),
-		'TR_BACKUP_NO'					=> tr('No'),
-		'TR_DNS'						=> tr('Manual DNS support (EXPERIMENTAL)'),
-		'TR_YES'						=> tr('yes'),
-		'TR_NO'							=> tr('no'),
-		'TR_NEXT_STEP'					=> tr('Next step'),
-		'TR_APACHE_LOGS'				=> tr('Apache logs'),
-		'TR_AWSTATS'					=> tr('Awstats')
-	)
->>>>>>> a8fd14fe
 );
 
 if (!get_pageone_param()) {
@@ -206,18 +176,10 @@
 /**
  * Show page with initial data fields
  */
-<<<<<<< HEAD
-function get_init_au2_page(&$tpl) {
-	global $hp_name, $hp_php, $hp_cgi;
-	global $hp_sub, $hp_als, $hp_mail;
-	global $hp_ftp, $hp_sql_db, $hp_sql_user;
-	global $hp_traff, $hp_disk, $hp_backup, $hp_dns, $hp_allowsoftware;
-=======
 function get_init_au2_page($tpl) {
 
 	global $hp_name, $hp_php, $hp_cgi, $hp_sub, $hp_als, $hp_mail, $hp_ftp, $hp_sql_db, $hp_sql_user, $hp_traff,
-		$hp_disk, $hp_backup, $hp_dns;
->>>>>>> a8fd14fe
+		$hp_disk, $hp_backup, $hp_dns, $hp_allowsoftware;
 
 	/**
 	 * @var $cfg iMSCP_Config_Handler_File
@@ -225,7 +187,6 @@
 	$cfg = iMSCP_Registry::get('Config');
 
 	$tpl->assign(
-<<<<<<< HEAD
 			array(
 				'VL_TEMPLATE_NAME'	=> tohtml($hp_name),
 				'MAX_DMN_CNT'		=> '',
@@ -250,30 +211,6 @@
 				'VL_SOFTWAREY'		=> ($hp_allowsoftware === '_yes_') ? $cfg->HTML_CHECKED : '',
 				'VL_SOFTWAREN'		=> ($hp_allowsoftware === '_no_') ? $cfg->HTML_CHECKED : ''
 			)
-=======
-		array(
-			'VL_TEMPLATE_NAME'	=> tohtml($hp_name),
-			'MAX_DMN_CNT'		=> '',
-			'MAX_SUBDMN_CNT'	=> $hp_sub,
-			'MAX_DMN_ALIAS_CNT'	=> $hp_als,
-			'MAX_MAIL_CNT'		=> $hp_mail,
-			'MAX_FTP_CNT'		=> $hp_ftp,
-			'MAX_SQL_CNT'		=> $hp_sql_db,
-			'VL_MAX_SQL_USERS'	=> $hp_sql_user,
-			'VL_MAX_TRAFFIC'	=> $hp_traff,
-			'VL_MAX_DISK_USAGE'	=> $hp_disk,
-			'VL_PHPY'			=> ($hp_php === '_yes_') ? $cfg->HTML_CHECKED : '',
-			'VL_PHPN'			=> ($hp_php === '_no_') ? $cfg->HTML_CHECKED : '',
-			'VL_CGIY'			=> ($hp_cgi === '_yes_') ? $cfg->HTML_CHECKED : '',
-			'VL_CGIN'			=> ($hp_cgi === '_no_') ? $cfg->HTML_CHECKED : '',
-			'VL_BACKUPD'		=> ($hp_backup === '_dmn_') ? $cfg->HTML_CHECKED : '',
-			'VL_BACKUPS'		=> ($hp_backup === '_sql_') ? $cfg->HTML_CHECKED : '',
-			'VL_BACKUPF'		=> ($hp_backup === '_full_') ? $cfg->HTML_CHECKED : '',
-			'VL_BACKUPN'		=> ($hp_backup === '_no_') ? $cfg->HTML_CHECKED : '',
-			'VL_DNSY'			=> ($hp_dns === '_yes_') ? $cfg->HTML_CHECKED : '',
-			'VL_DNSN'			=> ($hp_dns === '_no_') ? $cfg->HTML_CHECKED : ''
-		)
->>>>>>> a8fd14fe
 	);
 }
 
@@ -281,16 +218,9 @@
  * Get data for hosting plan
  */
 function get_hp_data($hpid, $admin_id) {
-<<<<<<< HEAD
-	global $hp_name, $hp_php, $hp_cgi;
-	global $hp_sub, $hp_als, $hp_mail;
-	global $hp_ftp, $hp_sql_db, $hp_sql_user;
-	global $hp_traff, $hp_disk, $hp_backup, $hp_dns, $hp_allowsoftware;
-=======
->>>>>>> a8fd14fe
 
 	global $hp_name, $hp_php, $hp_cgi, $hp_sub, $hp_als, $hp_mail, $hp_ftp, $hp_sql_db, $hp_sql_user, $hp_traff,
-		$hp_disk, $hp_backup, $hp_dns;
+		$hp_disk, $hp_backup, $hp_dns, $hp_allowsoftware;
 
 	/**
 	 * @var $sql iMSCP_Database
@@ -306,14 +236,9 @@
 
 		$props = $data['props'];
 
-<<<<<<< HEAD
-		list($hp_php, $hp_cgi, $hp_sub, $hp_als, $hp_mail, $hp_ftp, $hp_sql_db,
-			$hp_sql_user, $hp_traff, $hp_disk, $hp_backup, $hp_dns, $hp_allowsoftware) = explode(";", $props);
-=======
 		list(
 			$hp_php, $hp_cgi, $hp_sub, $hp_als, $hp_mail, $hp_ftp, $hp_sql_db, $hp_sql_user, $hp_traff, $hp_disk,
-			$hp_backup, $hp_dns) = explode(';', $props);
->>>>>>> a8fd14fe
+			$hp_backup, $hp_dns, $hp_allowsoftware) = explode(';', $props);
 
 		$hp_name = $data['name'];
 	} else {
@@ -337,19 +262,10 @@
 /**
  * Check validity of input data
  */
-<<<<<<< HEAD
-function check_user_data(&$tpl) {
-	global $hp_name, $hp_php, $hp_cgi;
-	global $hp_sub, $hp_als, $hp_mail;
-	global $hp_ftp, $hp_sql_db, $hp_sql_user;
-	global $hp_traff, $hp_disk, $hp_dmn, $hp_backup, $hp_dns;
-	global $dmn_chp, $hp_allowsoftware;
-=======
 function check_user_data($tpl) {
 
 	global $hp_name, $hp_php, $hp_cgi, $hp_sub, $hp_als, $hp_mail, $hp_ftp, $hp_sql_db, $hp_sql_user, $hp_traff,
-		$hp_disk, $hp_dmn, $hp_backup, $hp_dns;
->>>>>>> a8fd14fe
+		$hp_disk, $hp_dmn, $hp_backup, $hp_dns, $hp_allowsoftware;
 
 	//$sql = iMSCP_Registry::get('Db');
 
