--- conflicted
+++ resolved
@@ -2,12 +2,10 @@
 ~~~~~~~~~~~~~~~~~~~~~~~~~~
 
 2009-11-13 Benedikt Heintel
-<<<<<<< HEAD
 	- ENGINE:
 		* Fixed #2051: Again ispcp-dsk-quota message
-=======
-	- Updated License Text
->>>>>>> 2675c824
+	- PACKAGE:
+		* Updated License Text
 
 2009-11-11 Sebastian Sellmeier
 	- GUI:
