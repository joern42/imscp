i-MSCP ChangeLog
~~~~~~~~~~~~~~~~
-------------------------------------------------------------------------------------
i-MSCP 1.1.0-beta2
-------------------------------------------------------------------------------------
2012-09-14: Torsten Widmann
	- RELEASE i-MSCP 1.1.0-beta2
	
Features / Enhancements:

GUI:
	Libs:
		- Updated Zend Framework to 1.11.12

	Tools:
		- Updated PhpMyAdmin to version 3.5.2.2
		- Updated Roundcube to 0.8.2

Tickets:
	- Fixed #433: PHP directive editor: register_globals does not exist in php 5.4.0 and above
	- Fixed #453: Wrong Support Ticket System Mailer template
	- Fixed #475: Some field-lengths are too short for their content
	- Fixed #479: WARNING 00_master_ssl.conf do not exists
	- Fixed #481: Fatal Error in create/edit custom DNS entry
	- Fixed #483: Autoresponder: Problems displaying umlauts
	- Fixed #484: Autoresponder: Table autoreplies_log is not updated after deactivation
	- Fixed #486: Malfunction: ProFTP LIMIT directive problem
	- Fixed #487: External Mailserver add/edit CNAMES
	- Fixed #490: Roundcube missing default folders
	- Fixed #491: Security-Update: Roundcube 0.8.1
	- Fixed #492: Hostingplans in admin level not complete
	- Fixed #499: When deleting a domain alias, the custom DNS records (including those related to external mail
		server(s)) should be deleted
	- Fixed #500: Mail quota edit link has wrong id for alias, subdomain and aliassubs mails.
	- Fixed #503: Bug - DNS entries for subdomains are not re-added in db zone file
	- Fixed #504: Roundcube 0.8.2
<<<<<<< HEAD
	- Fixed #507: Cosmetics - External mail servers features status not show
=======
	- Fixed #508: German Umlaut in Custom DNS were shown wrong
>>>>>>> a9c5ef6c

-------------------------------------------------------------------------------------
i-MSCP 1.1.0-beta1
-------------------------------------------------------------------------------------
2012-07-01: Torsten Widmann
	- RELEASE i-MSCP 1.1.0-beta1

Features / Enhancements:

GUI:
	Tools:
		- Updated PhpMyAdmin to version 3.5.2
		- Updated AjaxPlorer to 4.2.2
		- Updated Roundcube to 0.7.2


Tickets:
	- Fixed #17: Feature - Send mail if quota reached
	- Fixed #157: Enhancement - Relaying Domains
	- Fixed #163: Enhancement - Add Support for Roundcube Mail (or switch from Squirrel)
	- Fixed #213: Enhancement - Bruteforce component - login attemps
	- Fixed #313: Enhancement - Some improvements on postfix's master.cf
	- Fixed #322: Enhancement - Add possibility to delete more then only one eMail Adress
	- Fixed #337: Enhancement - Add possibility to edit per user mail quotas
	- Fixed #368: Enhancement - Add custom TXT DNS resource records
	- Fixed #387: Enhancement - php.ini modifications to allow the usage of roundcube
	- Fixed #429: Enhancement - TXT entries should allow * as a valid character
	- Fixed #402: Task - Ajaxplorer - Not Compatible with php 5.4
	- Fixed #403: Defect - Hosting Plan Secure Code doesn't work
	- Fixed #404: Defect - Missing translations
	- Fixed #405: Bug - Custom message for maintenance mode is always overridden
	- Fixed #408: Defect: warning: master.cf: unused parameter: smtpd_override_options=no_address_mappings
	- Fixed #413: Defect: dovecot quota config inconsistent
	- Fixed #415: Defect - mailbox catchall catching everything.. not what it should..
	- Fixed #421: Defect: Adding email account not IDN compatible
	- Fixed #423: Malfunction: Ticket-Summary at Reseller-Overview
	- Fixed #424: BUG: After deleting alias domain the ftp accounts of this domain still exist
	- Fixed #427: Malfunction: DNS Servernames not IDN compatible stored in database
	- Fixed #432: Awstats static configuration generated when awstats dynamic is enabled
	- Fixed #440: Broken installer after External email servers commit
	- Fixed #445: Disabling domain and panel's backups does not work
	- Fixed #447: External mailserver relay_domains
	- Fixed #452: View Support Ticket
	- Fixed #456: Wrong welcome message usertype when create client
	- Fixed #457: Domain specific apache2 configuration gets deleted in imscp-setup (tx Jadawin)
	- Fixed #470: Default mail_quota is still 10485760 bytes
	- Fixed #468: SSL for Customers does not Work since upgrade to beta
	- Fixed #467: FTP Account, Datamanager-> no autologin in ajax explorer<|MERGE_RESOLUTION|>--- conflicted
+++ resolved
@@ -34,11 +34,8 @@
 	- Fixed #500: Mail quota edit link has wrong id for alias, subdomain and aliassubs mails.
 	- Fixed #503: Bug - DNS entries for subdomains are not re-added in db zone file
 	- Fixed #504: Roundcube 0.8.2
-<<<<<<< HEAD
 	- Fixed #507: Cosmetics - External mail servers features status not show
-=======
 	- Fixed #508: German Umlaut in Custom DNS were shown wrong
->>>>>>> a9c5ef6c
 
 -------------------------------------------------------------------------------------
 i-MSCP 1.1.0-beta1
